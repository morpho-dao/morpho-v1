--- conflicted
+++ resolved
@@ -321,17 +321,13 @@
                 );
                 values.collateralEth += assetCollateralValue;
                 // Calculate LTV for borrow.
-<<<<<<< HEAD
                 values.borrowableEth += assetCollateralValue.percentMul(assetData.ltv);
-=======
-                values.maxDebt += assetCollateralValue.percentMul(assetData.ltv);
 
                 // Update LT variable for withdraw.
                 if (assetCollateralValue > 0)
-                    values.liquidationThresholdValue += assetCollateralValue.percentMul(
+                    values.maxDebtEth += assetCollateralValue.percentMul(
                         assetData.liquidationThreshold
                     );
->>>>>>> c627b746
             }
 
             // Update debt variable for borrowed token.
@@ -340,15 +336,6 @@
                     assetData.tokenUnit
                 );
 
-<<<<<<< HEAD
-            // Update LT variable for withdraw.
-            if (assetCollateralValue > 0)
-                values.maxDebtEth += assetCollateralValue.percentMul(
-                    assetData.liquidationThreshold
-                );
-
-=======
->>>>>>> c627b746
             // Subtract withdrawn amount from liquidation threshold and collateral.
             if (_poolToken == vars.poolToken && _amountWithdrawn > 0) {
                 uint256 withdrawn = (_amountWithdrawn * vars.underlyingPrice) / assetData.tokenUnit;
