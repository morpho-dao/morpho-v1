// SPDX-License-Identifier: GNU AGPLv3
pragma solidity 0.8.13;

import "./interfaces/aave/IPriceOracleGetter.sol";
import "./interfaces/aave/IAToken.sol";

import "./libraries/aave/ReserveConfiguration.sol";
import "./libraries/aave/UserConfiguration.sol";

import "@morpho-dao/morpho-utils/DelegateCall.sol";
import "@morpho-dao/morpho-utils/math/WadRayMath.sol";
import "@morpho-dao/morpho-utils/math/Math.sol";
import "@morpho-dao/morpho-utils/math/PercentageMath.sol";

import "./MorphoStorage.sol";

/// @title MorphoUtils.
/// @author Morpho Labs.
/// @custom:contact security@morpho.xyz
/// @notice Modifiers, getters and other util functions for Morpho.
abstract contract MorphoUtils is MorphoStorage {
    using ReserveConfiguration for DataTypes.ReserveConfigurationMap;
    using UserConfiguration for DataTypes.UserConfigurationMap;
    using HeapOrdering for HeapOrdering.HeapArray;
    using PercentageMath for uint256;
    using DelegateCall for address;
    using WadRayMath for uint256;
    using Math for uint256;

    /// ERRORS ///

    /// @notice Thrown when the market is not created yet.
    error MarketNotCreated();

    /// MODIFIERS ///

    /// @notice Prevents to update a market not created yet.
    /// @param _poolToken The address of the market to check.
    modifier isMarketCreated(address _poolToken) {
        if (!market[_poolToken].isCreated) revert MarketNotCreated();
        _;
    }

    /// EXTERNAL ///

    /// @notice Returns all created markets.
    /// @return marketsCreated_ The list of market addresses.
    function getMarketsCreated() external view returns (address[] memory) {
        return marketsCreated;
    }

    /// @notice Gets the head of the data structure on a specific market (for UI).
    /// @param _poolToken The address of the market from which to get the head.
    /// @param _positionType The type of user from which to get the head.
    /// @return head The head in the data structure.
    function getHead(address _poolToken, Types.PositionType _positionType)
        external
        view
        returns (address head)
    {
        if (_positionType == Types.PositionType.SUPPLIERS_IN_P2P)
            head = suppliersInP2P[_poolToken].getHead();
        else if (_positionType == Types.PositionType.SUPPLIERS_ON_POOL)
            head = suppliersOnPool[_poolToken].getHead();
        else if (_positionType == Types.PositionType.BORROWERS_IN_P2P)
            head = borrowersInP2P[_poolToken].getHead();
        else if (_positionType == Types.PositionType.BORROWERS_ON_POOL)
            head = borrowersOnPool[_poolToken].getHead();
    }

    /// @notice Gets the next user after `_user` in the data structure on a specific market (for UI).
    /// @dev Beware that this function does not give the account with the highest liquidity.
    /// @param _poolToken The address of the market from which to get the user.
    /// @param _positionType The type of user from which to get the next user.
    /// @param _user The address of the user from which to get the next user.
    /// @return next The next user in the data structure.
    function getNext(
        address _poolToken,
        Types.PositionType _positionType,
        address _user
    ) external view returns (address next) {
        if (_positionType == Types.PositionType.SUPPLIERS_IN_P2P)
            next = suppliersInP2P[_poolToken].getNext(_user);
        else if (_positionType == Types.PositionType.SUPPLIERS_ON_POOL)
            next = suppliersOnPool[_poolToken].getNext(_user);
        else if (_positionType == Types.PositionType.BORROWERS_IN_P2P)
            next = borrowersInP2P[_poolToken].getNext(_user);
        else if (_positionType == Types.PositionType.BORROWERS_ON_POOL)
            next = borrowersOnPool[_poolToken].getNext(_user);
    }

    /// @notice Updates the peer-to-peer indexes and pool indexes (only stored locally).
    /// @param _poolToken The address of the market to update.
    function updateIndexes(address _poolToken) external isMarketCreated(_poolToken) {
        _updateIndexes(_poolToken);
    }

    /// INTERNAL ///

    /// @dev Returns if a user has been borrowing or supplying on a given market.
    /// @param _userMarkets The bitmask encoding the markets entered by the user.
    /// @param _borrowMask The borrow mask of the market to check.
    /// @return True if the user has been supplying or borrowing on this market, false otherwise.
    function _isSupplyingOrBorrowing(bytes32 _userMarkets, bytes32 _borrowMask)
        internal
        pure
        returns (bool)
    {
        return _userMarkets & (_borrowMask | (_borrowMask << 1)) != 0;
    }

    /// @dev Returns if a user is borrowing on a given market.
    /// @param _userMarkets The bitmask encoding the markets entered by the user.
    /// @param _borrowMask The borrow mask of the market to check.
    /// @return True if the user has been borrowing on this market, false otherwise.
    function _isBorrowing(bytes32 _userMarkets, bytes32 _borrowMask) internal pure returns (bool) {
        return _userMarkets & _borrowMask != 0;
    }

    /// @dev Returns if a user is supplying on a given market.
    /// @param _userMarkets The bitmask encoding the markets entered by the user.
    /// @param _borrowMask The borrow mask of the market to check.
    /// @return True if the user has been supplying on this market, false otherwise.
    function _isSupplying(bytes32 _userMarkets, bytes32 _borrowMask) internal pure returns (bool) {
        return _userMarkets & (_borrowMask << 1) != 0;
    }

    /// @dev Returns if a user has been borrowing from any market.
    /// @param _userMarkets The bitmask encoding the markets entered by the user.
    /// @return True if the user has been borrowing on any market, false otherwise.
    function _isBorrowingAny(bytes32 _userMarkets) internal pure returns (bool) {
        return _userMarkets & BORROWING_MASK != 0;
    }

    /// @dev Returns if a user is borrowing on a given market and supplying on another given market.
    /// @param _userMarkets The bitmask encoding the markets entered by the user.
    /// @param _borrowedBorrowMask The borrow mask of the market to check whether the user is borrowing.
    /// @param _suppliedBorrowMask The borrow mask of the market to check whether the user is supplying.
    /// @return True if the user is borrowing on the given market and supplying on the other given market, false otherwise.
    function _isBorrowingAndSupplying(
        bytes32 _userMarkets,
        bytes32 _borrowedBorrowMask,
        bytes32 _suppliedBorrowMask
    ) internal pure returns (bool) {
        bytes32 targetMask = _borrowedBorrowMask | (_suppliedBorrowMask << 1);
        return _userMarkets & targetMask == targetMask;
    }

    /// @notice Sets if the user is borrowing on a market.
    /// @param _user The user to set for.
    /// @param _borrowMask The borrow mask of the market to mark as borrowed.
    /// @param _borrowing True if the user is borrowing, false otherwise.
    function _setBorrowing(
        address _user,
        bytes32 _borrowMask,
        bool _borrowing
    ) internal {
        if (_borrowing) userMarkets[_user] |= _borrowMask;
        else userMarkets[_user] &= ~_borrowMask;
    }

    /// @notice Sets if the user is supplying on a market.
    /// @param _user The user to set for.
    /// @param _borrowMask The borrow mask of the market to mark as supplied.
    /// @param _supplying True if the user is supplying, false otherwise.
    function _setSupplying(
        address _user,
        bytes32 _borrowMask,
        bool _supplying
    ) internal {
        if (_supplying) userMarkets[_user] |= _borrowMask << 1;
        else userMarkets[_user] &= ~(_borrowMask << 1);
    }

    /// @dev Updates the peer-to-peer indexes and pool indexes (only stored locally).
    /// @param _poolToken The address of the market to update.
    function _updateIndexes(address _poolToken) internal {
        address(interestRatesManager).functionDelegateCall(
            abi.encodeWithSelector(interestRatesManager.updateIndexes.selector, _poolToken)
        );
    }

    /// @dev Returns the supply balance of `_user` in the `_poolToken` market.
    /// @dev Note: Computes the result with the stored indexes, which are not always the most up to date ones.
    /// @param _user The address of the user.
    /// @param _poolToken The market where to get the supply amount.
    /// @return The supply balance of the user (in underlying).
    function _getUserSupplyBalanceInOf(address _poolToken, address _user)
        internal
        view
        returns (uint256)
    {
        Types.SupplyBalance memory userSupplyBalance = supplyBalanceInOf[_poolToken][_user];
        return
            userSupplyBalance.inP2P.rayMul(p2pSupplyIndex[_poolToken]) +
            userSupplyBalance.onPool.rayMul(poolIndexes[_poolToken].poolSupplyIndex);
    }

    /// @dev Returns the borrow balance of `_user` in the `_poolToken` market.
    /// @dev Note: Computes the result with the stored indexes, which are not always the most up to date ones.
    /// @param _user The address of the user.
    /// @param _poolToken The market where to get the borrow amount.
    /// @return The borrow balance of the user (in underlying).
    function _getUserBorrowBalanceInOf(address _poolToken, address _user)
        internal
        view
        returns (uint256)
    {
        Types.BorrowBalance memory userBorrowBalance = borrowBalanceInOf[_poolToken][_user];
        return
            userBorrowBalance.inP2P.rayMul(p2pBorrowIndex[_poolToken]) +
            userBorrowBalance.onPool.rayMul(poolIndexes[_poolToken].poolBorrowIndex);
    }

    /// @dev Calculates the value of the collateral.
    /// @param _poolToken The pool token to calculate the value for.
    /// @param _user The user address.
    /// @param _underlyingPrice The underlying price.
    /// @param _tokenUnit The token unit.
    function _collateralValue(
        address _poolToken,
        address _user,
        uint256 _underlyingPrice,
        uint256 _tokenUnit
    ) internal view returns (uint256 collateral) {
        collateral = (_getUserSupplyBalanceInOf(_poolToken, _user) * _underlyingPrice) / _tokenUnit;
    }

    /// @dev Calculates the value of the debt.
    /// @param _poolToken The pool token to calculate the value for.
    /// @param _user The user address.
    /// @param _underlyingPrice The underlying price.
    /// @param _tokenUnit The token unit.
    function _debtValue(
        address _poolToken,
        address _user,
        uint256 _underlyingPrice,
        uint256 _tokenUnit
    ) internal view returns (uint256 debt) {
        debt = (_getUserBorrowBalanceInOf(_poolToken, _user) * _underlyingPrice).divUp(_tokenUnit);
    }

    /// @dev Calculates the total value of the collateral, debt, and LTV/LT value depending on the calculation type.
    /// @param _user The user address.
    /// @param _poolToken The pool token that is being borrowed or withdrawn.
    /// @param _amountWithdrawn The amount that is being withdrawn.
    /// @param _amountBorrowed The amount that is being borrowed.
    /// @return values The struct containing health factor, collateral, debt, ltv, liquidation threshold values.
    function _liquidityData(
        address _user,
        address _poolToken,
        uint256 _amountWithdrawn,
        uint256 _amountBorrowed
    ) internal returns (Types.LiquidityData memory values) {
        IPriceOracleGetter oracle = IPriceOracleGetter(addressesProvider.getPriceOracle());
        Types.AssetLiquidityData memory assetData;
        Types.LiquidityStackVars memory vars;

        DataTypes.UserConfigurationMap memory morphoPoolConfig = pool.getUserConfiguration(
            address(this)
        );
        vars.poolTokensLength = marketsCreated.length;
        vars.userMarkets = userMarkets[_user];

        for (uint256 i; i < vars.poolTokensLength; ++i) {
            vars.poolToken = marketsCreated[i];
            vars.borrowMask = borrowMask[vars.poolToken];

            if (!_isSupplyingOrBorrowing(vars.userMarkets, vars.borrowMask)) continue;

            vars.underlyingToken = market[vars.poolToken].underlyingToken;
            vars.underlyingPrice = oracle.getAssetPrice(vars.underlyingToken);

            if (vars.poolToken != _poolToken) _updateIndexes(vars.poolToken);

            (assetData.ltv, assetData.liquidationThreshold, , assetData.decimals, ) = pool
            .getConfiguration(vars.underlyingToken)
            .getParamsMemory();

            // LTV and liquidation threshold should be zero if Morpho has not enabled this asset as collateral.
            if (
                !morphoPoolConfig.isUsingAsCollateral(pool.getReserveData(vars.underlyingToken).id)
            ) {
                assetData.ltv = 0;
                assetData.liquidationThreshold = 0;
            }

            unchecked {
                assetData.tokenUnit = 10**assetData.decimals;
            }

            if (_isBorrowing(vars.userMarkets, vars.borrowMask)) {
                values.debt += _debtValue(
                    vars.poolToken,
                    _user,
                    vars.underlyingPrice,
                    assetData.tokenUnit
                );
            }

            // Cache current asset collateral value.
            uint256 assetCollateralValue;
            if (_isSupplying(vars.userMarkets, vars.borrowMask)) {
                assetCollateralValue = _collateralValue(
                    vars.poolToken,
                    _user,
                    vars.underlyingPrice,
                    assetData.tokenUnit
                );
                values.collateral += assetCollateralValue;
                // Calculate LTV for borrow.
                values.maxDebt += assetCollateralValue.percentMul(assetData.ltv);

                // Update LT variable for withdraw.
                if (assetCollateralValue > 0)
                    values.liquidationThreshold += assetCollateralValue.percentMul(
                        assetData.liquidationThreshold
                    );
            }

            // Update debt variable for borrowed token.
            if (_poolToken == vars.poolToken && _amountBorrowed > 0)
                values.debt += (_amountBorrowed * vars.underlyingPrice).divUp(assetData.tokenUnit);

<<<<<<< HEAD
            // Update LT variable for withdraw.
            if (assetCollateralValue > 0)
                values.liquidationThresholdValue += assetCollateralValue.percentMul(
                    assetData.liquidationThreshold
                );

=======
>>>>>>> aaf0613f
            // Subtract withdrawn amount from liquidation threshold and collateral.
            if (_poolToken == vars.poolToken && _amountWithdrawn > 0) {
                uint256 withdrawn = (_amountWithdrawn * vars.underlyingPrice) / assetData.tokenUnit;
                values.collateral -= withdrawn;
                values.liquidationThresholdValue -= withdrawn.percentMul(
                    assetData.liquidationThreshold
                );
                values.maxDebt -= withdrawn.percentMul(assetData.ltv);
            }
        }
    }
}<|MERGE_RESOLUTION|>--- conflicted
+++ resolved
@@ -313,7 +313,7 @@
 
                 // Update LT variable for withdraw.
                 if (assetCollateralValue > 0)
-                    values.liquidationThreshold += assetCollateralValue.percentMul(
+                    values.liquidationThresholdValue += assetCollateralValue.percentMul(
                         assetData.liquidationThreshold
                     );
             }
@@ -322,15 +322,6 @@
             if (_poolToken == vars.poolToken && _amountBorrowed > 0)
                 values.debt += (_amountBorrowed * vars.underlyingPrice).divUp(assetData.tokenUnit);
 
-<<<<<<< HEAD
-            // Update LT variable for withdraw.
-            if (assetCollateralValue > 0)
-                values.liquidationThresholdValue += assetCollateralValue.percentMul(
-                    assetData.liquidationThreshold
-                );
-
-=======
->>>>>>> aaf0613f
             // Subtract withdrawn amount from liquidation threshold and collateral.
             if (_poolToken == vars.poolToken && _amountWithdrawn > 0) {
                 uint256 withdrawn = (_amountWithdrawn * vars.underlyingPrice) / assetData.tokenUnit;
