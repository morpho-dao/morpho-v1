--- conflicted
+++ resolved
@@ -231,17 +231,10 @@
         // Do not take delta into account as it's already taken into account in p2pSupplyAmount & poolSupplyAmount
         uint256 p2pSupplyRatePerYear = InterestRatesModel.computeP2PSupplyRatePerYear(
             InterestRatesModel.P2PRateComputeParams({
-<<<<<<< HEAD
-                poolSupplyRate: poolSupplyRate,
-                poolBorrowRate: reserve.currentVariableBorrowRate,
+                poolSupplyRatePerYear: poolSupplyRatePerYear,
+                poolBorrowRatePerYear: reserve.currentVariableBorrowRate,
                 poolIndex: indexes.poolSupplyIndex,
                 p2pIndex: indexes.p2pSupplyIndex,
-=======
-                poolSupplyRatePerYear: poolSupplyRatePerYear,
-                poolBorrowRatePerYear: reserve.currentVariableBorrowRate,
-                poolIndex: poolSupplyIndex,
-                p2pIndex: p2pSupplyIndex,
->>>>>>> 58e3692c
                 p2pDelta: 0,
                 p2pAmount: 0,
                 p2pIndexCursor: market.p2pIndexCursor,
@@ -293,17 +286,10 @@
         // Do not take delta into account as it's already taken into account in p2pBorrowAmount & poolBorrowAmount
         uint256 p2pBorrowRatePerYear = InterestRatesModel.computeP2PBorrowRatePerYear(
             InterestRatesModel.P2PRateComputeParams({
-<<<<<<< HEAD
-                poolSupplyRate: reserve.currentLiquidityRate,
-                poolBorrowRate: poolBorrowRate,
+                poolSupplyRatePerYear: reserve.currentLiquidityRate,
+                poolBorrowRatePerYear: poolBorrowRatePerYear,
                 poolIndex: indexes.poolBorrowIndex,
                 p2pIndex: indexes.p2pBorrowIndex,
-=======
-                poolSupplyRatePerYear: reserve.currentLiquidityRate,
-                poolBorrowRatePerYear: poolBorrowRatePerYear,
-                poolIndex: poolBorrowIndex,
-                p2pIndex: p2pBorrowIndex,
->>>>>>> 58e3692c
                 p2pDelta: 0,
                 p2pAmount: 0,
                 p2pIndexCursor: market.p2pIndexCursor,
@@ -358,17 +344,10 @@
 
         p2pSupplyRate = InterestRatesModel.computeP2PSupplyRatePerYear(
             InterestRatesModel.P2PRateComputeParams({
-<<<<<<< HEAD
-                poolSupplyRate: poolSupplyRate,
-                poolBorrowRate: poolBorrowRate,
+                poolSupplyRatePerYear: poolSupplyRate,
+                poolBorrowRatePerYear: poolBorrowRate,
                 poolIndex: indexes.poolSupplyIndex,
                 p2pIndex: indexes.p2pSupplyIndex,
-=======
-                poolSupplyRatePerYear: poolSupplyRate,
-                poolBorrowRatePerYear: poolBorrowRate,
-                poolIndex: poolSupplyIndex,
-                p2pIndex: p2pSupplyIndex,
->>>>>>> 58e3692c
                 p2pDelta: delta.p2pSupplyDelta,
                 p2pAmount: delta.p2pSupplyAmount,
                 p2pIndexCursor: market.p2pIndexCursor,
@@ -378,17 +357,10 @@
 
         p2pBorrowRate = InterestRatesModel.computeP2PBorrowRatePerYear(
             InterestRatesModel.P2PRateComputeParams({
-<<<<<<< HEAD
-                poolSupplyRate: poolSupplyRate,
-                poolBorrowRate: poolBorrowRate,
+                poolSupplyRatePerYear: poolSupplyRate,
+                poolBorrowRatePerYear: poolBorrowRate,
                 poolIndex: indexes.poolBorrowIndex,
                 p2pIndex: indexes.p2pBorrowIndex,
-=======
-                poolSupplyRatePerYear: poolSupplyRate,
-                poolBorrowRatePerYear: poolBorrowRate,
-                poolIndex: poolBorrowIndex,
-                p2pIndex: p2pBorrowIndex,
->>>>>>> 58e3692c
                 p2pDelta: delta.p2pBorrowDelta,
                 p2pAmount: delta.p2pBorrowAmount,
                 p2pIndexCursor: market.p2pIndexCursor,
