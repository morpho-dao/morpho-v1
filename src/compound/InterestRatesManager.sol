// SPDX-License-Identifier: GNU AGPLv3
pragma solidity 0.8.13;

import "./interfaces/IInterestRatesManager.sol";

import "./libraries/InterestRatesModel.sol";
import "@morpho-dao/morpho-utils/math/PercentageMath.sol";
<<<<<<< HEAD
import "@morpho-dao/morpho-utils/math/CompoundMath.sol";
import "@morpho-dao/morpho-utils/math/Math.sol";
=======
>>>>>>> 91a9c2bb

import "./MorphoStorage.sol";

/// @title InterestRatesManager.
/// @author Morpho Labs.
/// @custom:contact security@morpho.xyz
/// @notice Smart contract handling the computation of indexes used for peer-to-peer interactions.
/// @dev This contract inherits from MorphoStorage so that Morpho can delegate calls to this contract.
contract InterestRatesManager is IInterestRatesManager, MorphoStorage {
    using PercentageMath for uint256;

    /// STRUCTS ///

    struct Params {
        uint256 lastP2PSupplyIndex; // The peer-to-peer supply index at last update.
        uint256 lastP2PBorrowIndex; // The peer-to-peer borrow index at last update.
        uint256 poolSupplyIndex; // The current pool supply index.
        uint256 poolBorrowIndex; // The current pool borrow index.
        Types.LastPoolIndexes lastPoolIndexes; // The pool indexes at last update.
        uint256 reserveFactor; // The reserve factor percentage (10 000 = 100%).
        uint256 p2pIndexCursor; // The peer-to-peer index cursor (10 000 = 100%).
        Types.Delta delta; // The deltas and peer-to-peer amounts.
    }

    /// EVENTS ///

    /// @notice Emitted when the peer-to-peer indexes of a market are updated.
    /// @param _poolToken The address of the market updated.
    /// @param _p2pSupplyIndex The updated supply index from peer-to-peer unit to underlying.
    /// @param _p2pBorrowIndex The updated borrow index from peer-to-peer unit to underlying.
    /// @param _poolSupplyIndex The updated pool supply index.
    /// @param _poolBorrowIndex The updated pool borrow index.
    event P2PIndexesUpdated(
        address indexed _poolToken,
        uint256 _p2pSupplyIndex,
        uint256 _p2pBorrowIndex,
        uint256 _poolSupplyIndex,
        uint256 _poolBorrowIndex
    );

    /// EXTERNAL ///

    /// @notice Updates the peer-to-peer indexes.
    /// @param _poolToken The address of the market to update.
    function updateP2PIndexes(address _poolToken) external {
        Types.LastPoolIndexes storage poolIndexes = lastPoolIndexes[_poolToken];

        if (block.number == poolIndexes.lastUpdateBlockNumber) return;

        Types.MarketParameters memory marketParams = marketParameters[_poolToken];

        uint256 poolSupplyIndex = ICToken(_poolToken).exchangeRateCurrent();
        uint256 poolBorrowIndex = ICToken(_poolToken).borrowIndex();

        (uint256 newP2PSupplyIndex, uint256 newP2PBorrowIndex) = _computeP2PIndexes(
            Params({
                lastP2PSupplyIndex: p2pSupplyIndex[_poolToken],
                lastP2PBorrowIndex: p2pBorrowIndex[_poolToken],
                poolSupplyIndex: poolSupplyIndex,
                poolBorrowIndex: poolBorrowIndex,
                lastPoolIndexes: poolIndexes,
                reserveFactor: marketParams.reserveFactor,
                p2pIndexCursor: marketParams.p2pIndexCursor,
                delta: deltas[_poolToken]
            })
        );

        p2pSupplyIndex[_poolToken] = newP2PSupplyIndex;
        p2pBorrowIndex[_poolToken] = newP2PBorrowIndex;

        poolIndexes.lastUpdateBlockNumber = uint32(block.number);
        poolIndexes.lastSupplyPoolIndex = uint112(poolSupplyIndex);
        poolIndexes.lastBorrowPoolIndex = uint112(poolBorrowIndex);

        emit P2PIndexesUpdated(
            _poolToken,
            newP2PSupplyIndex,
            newP2PBorrowIndex,
            poolSupplyIndex,
            poolBorrowIndex
        );
    }

    /// INTERNAL ///

    /// @notice Computes and returns new peer-to-peer indexes.
    /// @param _params Computation parameters.
    /// @return newP2PSupplyIndex The updated p2pSupplyIndex.
    /// @return newP2PBorrowIndex The updated p2pBorrowIndex.
    function _computeP2PIndexes(Params memory _params)
        internal
        pure
        returns (uint256 newP2PSupplyIndex, uint256 newP2PBorrowIndex)
    {
<<<<<<< HEAD
        // Compute pool growth factors

        uint256 poolSupplyGrowthFactor = _params.poolSupplyIndex.div(_params.lastPoolSupplyIndex);
        uint256 poolBorrowGrowthFactor = _params.poolBorrowIndex.div(_params.lastPoolBorrowIndex);

        // Compute peer-to-peer growth factors.

        uint256 p2pSupplyGrowthFactor;
        uint256 p2pBorrowGrowthFactor;
        if (poolSupplyGrowthFactor <= poolBorrowGrowthFactor) {
            uint256 p2pGrowthFactor = PercentageMath.weightedAvg(
                poolSupplyGrowthFactor,
                poolBorrowGrowthFactor,
                _params.p2pIndexCursor
            );

            p2pSupplyGrowthFactor =
                p2pGrowthFactor -
                (p2pGrowthFactor - poolSupplyGrowthFactor).percentMul(_params.reserveFactor);
            p2pBorrowGrowthFactor =
                p2pGrowthFactor +
                (poolBorrowGrowthFactor - p2pGrowthFactor).percentMul(_params.reserveFactor);
        } else {
            // The case poolSupplyGrowthFactor > poolBorrowGrowthFactor happens because someone sent underlying tokens to the
            // cToken contract: the peer-to-peer growth factors are set to the pool borrow growth factor.
            p2pSupplyGrowthFactor = poolBorrowGrowthFactor;
            p2pBorrowGrowthFactor = poolBorrowGrowthFactor;
        }

        // Compute new peer-to-peer supply index

        if (_params.delta.p2pSupplyAmount == 0 || _params.delta.p2pSupplyDelta == 0) {
            newP2PSupplyIndex = _params.lastP2PSupplyIndex.mul(p2pSupplyGrowthFactor);
        } else {
            uint256 shareOfTheDelta = Math.min(
                (_params.delta.p2pSupplyDelta.mul(_params.lastPoolSupplyIndex)).div(
                    (_params.delta.p2pSupplyAmount).mul(_params.lastP2PSupplyIndex)
                ),
                WAD // To avoid shareOfTheDelta > 1 with rounding errors.
            );

            newP2PSupplyIndex = _params.lastP2PSupplyIndex.mul(
                (WAD - shareOfTheDelta).mul(p2pSupplyGrowthFactor) +
                    shareOfTheDelta.mul(poolSupplyGrowthFactor)
            );
        }

        // Compute new peer-to-peer borrow index

        if (_params.delta.p2pBorrowAmount == 0 || _params.delta.p2pBorrowDelta == 0) {
            newP2PBorrowIndex = _params.lastP2PBorrowIndex.mul(p2pBorrowGrowthFactor);
        } else {
            uint256 shareOfTheDelta = Math.min(
                (_params.delta.p2pBorrowDelta.mul(_params.lastPoolBorrowIndex)).div(
                    (_params.delta.p2pBorrowAmount).mul(_params.lastP2PBorrowIndex)
                ),
                WAD // To avoid shareOfTheDelta > 1 with rounding errors.
            );

            newP2PBorrowIndex = _params.lastP2PBorrowIndex.mul(
                (WAD - shareOfTheDelta).mul(p2pBorrowGrowthFactor) +
                    shareOfTheDelta.mul(poolBorrowGrowthFactor)
            );
        }
=======
        InterestRatesModel.GrowthFactors memory growthFactors = InterestRatesModel
        .computeGrowthFactors(
            _params.poolSupplyIndex,
            _params.poolBorrowIndex,
            _params.lastPoolIndexes,
            _params.p2pIndexCursor,
            _params.reserveFactor
        );

        newP2PSupplyIndex = InterestRatesModel.computeP2PIndex(
            InterestRatesModel.P2PIndexComputeParams({
                poolGrowthFactor: growthFactors.poolSupplyGrowthFactor,
                p2pGrowthFactor: growthFactors.p2pSupplyGrowthFactor,
                lastPoolIndex: _params.lastPoolIndexes.lastSupplyPoolIndex,
                lastP2PIndex: _params.lastP2PSupplyIndex,
                p2pDelta: _params.delta.p2pSupplyDelta,
                p2pAmount: _params.delta.p2pSupplyAmount
            })
        );
        newP2PBorrowIndex = InterestRatesModel.computeP2PIndex(
            InterestRatesModel.P2PIndexComputeParams({
                poolGrowthFactor: growthFactors.poolBorrowGrowthFactor,
                p2pGrowthFactor: growthFactors.p2pBorrowGrowthFactor,
                lastPoolIndex: _params.lastPoolIndexes.lastBorrowPoolIndex,
                lastP2PIndex: _params.lastP2PBorrowIndex,
                p2pDelta: _params.delta.p2pBorrowDelta,
                p2pAmount: _params.delta.p2pBorrowAmount
            })
        );
>>>>>>> 91a9c2bb
    }
}<|MERGE_RESOLUTION|>--- conflicted
+++ resolved
@@ -5,11 +5,6 @@
 
 import "./libraries/InterestRatesModel.sol";
 import "@morpho-dao/morpho-utils/math/PercentageMath.sol";
-<<<<<<< HEAD
-import "@morpho-dao/morpho-utils/math/CompoundMath.sol";
-import "@morpho-dao/morpho-utils/math/Math.sol";
-=======
->>>>>>> 91a9c2bb
 
 import "./MorphoStorage.sol";
 
@@ -104,72 +99,6 @@
         pure
         returns (uint256 newP2PSupplyIndex, uint256 newP2PBorrowIndex)
     {
-<<<<<<< HEAD
-        // Compute pool growth factors
-
-        uint256 poolSupplyGrowthFactor = _params.poolSupplyIndex.div(_params.lastPoolSupplyIndex);
-        uint256 poolBorrowGrowthFactor = _params.poolBorrowIndex.div(_params.lastPoolBorrowIndex);
-
-        // Compute peer-to-peer growth factors.
-
-        uint256 p2pSupplyGrowthFactor;
-        uint256 p2pBorrowGrowthFactor;
-        if (poolSupplyGrowthFactor <= poolBorrowGrowthFactor) {
-            uint256 p2pGrowthFactor = PercentageMath.weightedAvg(
-                poolSupplyGrowthFactor,
-                poolBorrowGrowthFactor,
-                _params.p2pIndexCursor
-            );
-
-            p2pSupplyGrowthFactor =
-                p2pGrowthFactor -
-                (p2pGrowthFactor - poolSupplyGrowthFactor).percentMul(_params.reserveFactor);
-            p2pBorrowGrowthFactor =
-                p2pGrowthFactor +
-                (poolBorrowGrowthFactor - p2pGrowthFactor).percentMul(_params.reserveFactor);
-        } else {
-            // The case poolSupplyGrowthFactor > poolBorrowGrowthFactor happens because someone sent underlying tokens to the
-            // cToken contract: the peer-to-peer growth factors are set to the pool borrow growth factor.
-            p2pSupplyGrowthFactor = poolBorrowGrowthFactor;
-            p2pBorrowGrowthFactor = poolBorrowGrowthFactor;
-        }
-
-        // Compute new peer-to-peer supply index
-
-        if (_params.delta.p2pSupplyAmount == 0 || _params.delta.p2pSupplyDelta == 0) {
-            newP2PSupplyIndex = _params.lastP2PSupplyIndex.mul(p2pSupplyGrowthFactor);
-        } else {
-            uint256 shareOfTheDelta = Math.min(
-                (_params.delta.p2pSupplyDelta.mul(_params.lastPoolSupplyIndex)).div(
-                    (_params.delta.p2pSupplyAmount).mul(_params.lastP2PSupplyIndex)
-                ),
-                WAD // To avoid shareOfTheDelta > 1 with rounding errors.
-            );
-
-            newP2PSupplyIndex = _params.lastP2PSupplyIndex.mul(
-                (WAD - shareOfTheDelta).mul(p2pSupplyGrowthFactor) +
-                    shareOfTheDelta.mul(poolSupplyGrowthFactor)
-            );
-        }
-
-        // Compute new peer-to-peer borrow index
-
-        if (_params.delta.p2pBorrowAmount == 0 || _params.delta.p2pBorrowDelta == 0) {
-            newP2PBorrowIndex = _params.lastP2PBorrowIndex.mul(p2pBorrowGrowthFactor);
-        } else {
-            uint256 shareOfTheDelta = Math.min(
-                (_params.delta.p2pBorrowDelta.mul(_params.lastPoolBorrowIndex)).div(
-                    (_params.delta.p2pBorrowAmount).mul(_params.lastP2PBorrowIndex)
-                ),
-                WAD // To avoid shareOfTheDelta > 1 with rounding errors.
-            );
-
-            newP2PBorrowIndex = _params.lastP2PBorrowIndex.mul(
-                (WAD - shareOfTheDelta).mul(p2pBorrowGrowthFactor) +
-                    shareOfTheDelta.mul(poolBorrowGrowthFactor)
-            );
-        }
-=======
         InterestRatesModel.GrowthFactors memory growthFactors = InterestRatesModel
         .computeGrowthFactors(
             _params.poolSupplyIndex,
@@ -199,6 +128,5 @@
                 p2pAmount: _params.delta.p2pBorrowAmount
             })
         );
->>>>>>> 91a9c2bb
     }
 }