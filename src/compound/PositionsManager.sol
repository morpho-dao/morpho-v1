--- conflicted
+++ resolved
@@ -938,16 +938,11 @@
     /// @param _amount The amount of token (in underlying).
     function _withdrawFromPool(address _poolToken, uint256 _amount) internal {
         // Withdraw only what is possible. The remaining dust is taken from the contract balance.
-<<<<<<< HEAD
         _amount = Math.min(ICToken(_poolToken).balanceOfUnderlying(address(this)), _amount);
-        if (ICToken(_poolToken).redeemUnderlying(_amount) != 0) revert RedeemOnCompoundFailed();
-=======
-        _amount = CompoundMath.min(ICToken(_poolToken).balanceOfUnderlying(address(this)), _amount);
 
         uint256 errorCode = ICToken(_poolToken).redeemUnderlying(_amount);
         if (errorCode != 0) revert RedeemOnCompoundFailed(errorCode);
 
->>>>>>> 91a9c2bb
         if (_poolToken == cEth) IWETH(address(wEth)).deposit{value: _amount}(); // Turn the ETH received in wETH.
     }
 
