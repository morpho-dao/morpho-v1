--- conflicted
+++ resolved
@@ -39,34 +39,15 @@
     {
         (Types.Delta memory delta, Types.Indexes memory indexes) = _getIndexes(_poolToken, true);
 
-<<<<<<< HEAD
         Types.SupplyBalance memory supplyBalance = morpho.supplyBalanceInOf(_poolToken, _user);
         if (_amount > 0 && delta.p2pBorrowDelta > 0) {
-            uint256 matchedDelta = CompoundMath.min(
+            uint256 matchedDelta = Math.min(
                 delta.p2pBorrowDelta.mul(indexes.poolBorrowIndex),
                 _amount
             );
 
             supplyBalance.inP2P += matchedDelta.div(indexes.p2pSupplyIndex);
             _amount -= matchedDelta;
-=======
-        Indexes memory indexes;
-        (
-            indexes.p2pSupplyIndex,
-            indexes.poolSupplyIndex,
-            indexes.poolBorrowIndex
-        ) = _getCurrentP2PSupplyIndex(_poolToken);
-
-        if (_amount > 0) {
-            Types.Delta memory delta = morpho.deltas(_poolToken);
-            if (delta.p2pBorrowDelta > 0) {
-                uint256 deltaInUnderlying = delta.p2pBorrowDelta.mul(indexes.poolBorrowIndex);
-                uint256 matchedDelta = Math.min(deltaInUnderlying, _amount);
-
-                supplyBalance.inP2P += matchedDelta.div(indexes.p2pSupplyIndex);
-                _amount -= matchedDelta;
-            }
->>>>>>> 32446c9b
         }
 
         if (_amount > 0 && !morpho.p2pDisabled(_poolToken)) {
@@ -77,10 +58,10 @@
             ).onPool;
 
             if (firstPoolBorrowerBalance > 0) {
-                uint256 borrowerBalanceInUnderlying = firstPoolBorrowerBalance.mul(
-                    indexes.poolBorrowIndex
+                uint256 matchedP2P = Math.min(
+                    firstPoolBorrowerBalance.mul(indexes.poolBorrowIndex),
+                    _amount
                 );
-                uint256 matchedP2P = Math.min(borrowerBalanceInUnderlying, _amount);
 
                 supplyBalance.inP2P += matchedP2P.div(indexes.p2pSupplyIndex);
                 _amount -= matchedP2P;
@@ -127,34 +108,15 @@
     {
         (Types.Delta memory delta, Types.Indexes memory indexes) = _getIndexes(_poolToken, true);
 
-<<<<<<< HEAD
         Types.BorrowBalance memory borrowBalance = morpho.borrowBalanceInOf(_poolToken, _user);
         if (_amount > 0 && delta.p2pSupplyDelta > 0) {
-            uint256 matchedDelta = CompoundMath.min(
+            uint256 matchedDelta = Math.min(
                 delta.p2pSupplyDelta.mul(indexes.poolSupplyIndex),
                 _amount
             );
 
             borrowBalance.inP2P += matchedDelta.div(indexes.p2pBorrowIndex);
             _amount -= matchedDelta;
-=======
-        Indexes memory indexes;
-        (
-            indexes.p2pBorrowIndex,
-            indexes.poolSupplyIndex,
-            indexes.poolBorrowIndex
-        ) = _getCurrentP2PBorrowIndex(_poolToken);
-
-        if (_amount > 0) {
-            Types.Delta memory delta = morpho.deltas(_poolToken);
-            if (delta.p2pSupplyDelta > 0) {
-                uint256 deltaInUnderlying = delta.p2pSupplyDelta.mul(indexes.poolSupplyIndex);
-                uint256 matchedDelta = Math.min(deltaInUnderlying, _amount);
-
-                borrowBalance.inP2P += matchedDelta.div(indexes.p2pBorrowIndex);
-                _amount -= matchedDelta;
-            }
->>>>>>> 32446c9b
         }
 
         if (_amount > 0 && !morpho.p2pDisabled(_poolToken)) {
@@ -165,10 +127,10 @@
             ).onPool;
 
             if (firstPoolSupplierBalance > 0) {
-                uint256 supplierBalanceInUnderlying = firstPoolSupplierBalance.mul(
-                    indexes.poolSupplyIndex
+                uint256 matchedP2P = Math.min(
+                    firstPoolSupplierBalance.mul(indexes.poolSupplyIndex),
+                    _amount
                 );
-                uint256 matchedP2P = Math.min(supplierBalanceInUnderlying, _amount);
 
                 borrowBalance.inP2P += matchedP2P.div(indexes.p2pBorrowIndex);
                 _amount -= matchedP2P;
