--- conflicted
+++ resolved
@@ -16,13 +16,8 @@
 /// @author Morpho Labs.
 /// @custom:contact security@morpho.xyz
 /// @notice Base layer to the Morpho Protocol Lens, managing the upgradeable storage layout.
-<<<<<<< HEAD
-abstract contract LensStorage is ILens, Initializable {
-    /// STORAGE ///
-=======
-abstract contract LensStorage {
+abstract contract LensStorage is ILens {
     /// CONSTANTS ///
->>>>>>> f6b41735
 
     uint256 public constant MAX_BASIS_POINTS = 100_00; // 100% (in basis points).
     uint256 public constant WAD = 1e18;
