// SPDX-License-Identifier: GNU AGPLv3
pragma solidity 0.8.13;

import "../interfaces/compound/ICompound.sol";
import "../interfaces/IMorpho.sol";
import "./interfaces/ILens.sol";

import "@morpho-dao/morpho-utils/math/CompoundMath.sol";
import "../libraries/InterestRatesModel.sol";
import "@morpho-dao/morpho-utils/math/Math.sol";
import "@morpho-dao/morpho-utils/math/PercentageMath.sol";

import {ERC20} from "@rari-capital/solmate/src/tokens/ERC20.sol";

/// @title LensStorage.
/// @author Morpho Labs.
/// @custom:contact security@morpho.xyz
/// @notice Base layer to the Morpho Protocol Lens, managing the upgradeable storage layout.
abstract contract LensStorage is ILens {
    /// CONSTANTS ///

    uint256 public constant MAX_BASIS_POINTS = 100_00; // 100% (in basis points).
    uint256 public constant WAD = 1e18;

<<<<<<< HEAD
    IMorpho public morpho;
    IComptroller public comptroller;
    IRewardsManager public rewardsManager;
    IInterestRatesManager internal immutable interestRatesManager;
=======
    /// IMMUTABLES ///

    IMorpho public immutable morpho;
    IComptroller public immutable comptroller;
    IRewardsManager public immutable rewardsManager;

    /// STORAGE ///

    address private deprecatedSlot0; // Formerly `morpho`.
    address private deprecatedSlot1; // Formerly `comptroller`.
    address private deprecatedSlot2; // Formerly `rewardsManager`.
>>>>>>> 1ed59017

    /// CONSTRUCTOR ///

    /// @notice Constructs the contract.
<<<<<<< HEAD
    /// @dev The contract is automatically marked as initialized when deployed so that nobody can highjack the implementation contract.
    constructor(address _interestRatesManager) initializer {
        interestRatesManager = IInterestRatesManager(_interestRatesManager);
=======
    /// @param _morpho The address of the main Morpho contract.
    constructor(address _morpho) {
        morpho = IMorpho(_morpho);
        comptroller = IComptroller(morpho.comptroller());
        rewardsManager = IRewardsManager(morpho.rewardsManager());
>>>>>>> 1ed59017
    }
}<|MERGE_RESOLUTION|>--- conflicted
+++ resolved
@@ -22,38 +22,27 @@
     uint256 public constant MAX_BASIS_POINTS = 100_00; // 100% (in basis points).
     uint256 public constant WAD = 1e18;
 
-<<<<<<< HEAD
-    IMorpho public morpho;
-    IComptroller public comptroller;
-    IRewardsManager public rewardsManager;
-    IInterestRatesManager internal immutable interestRatesManager;
-=======
     /// IMMUTABLES ///
 
     IMorpho public immutable morpho;
     IComptroller public immutable comptroller;
     IRewardsManager public immutable rewardsManager;
+    IInterestRatesManager internal immutable interestRatesManager;
 
     /// STORAGE ///
 
     address private deprecatedSlot0; // Formerly `morpho`.
     address private deprecatedSlot1; // Formerly `comptroller`.
     address private deprecatedSlot2; // Formerly `rewardsManager`.
->>>>>>> 1ed59017
 
     /// CONSTRUCTOR ///
 
     /// @notice Constructs the contract.
-<<<<<<< HEAD
-    /// @dev The contract is automatically marked as initialized when deployed so that nobody can highjack the implementation contract.
-    constructor(address _interestRatesManager) initializer {
-        interestRatesManager = IInterestRatesManager(_interestRatesManager);
-=======
     /// @param _morpho The address of the main Morpho contract.
     constructor(address _morpho) {
         morpho = IMorpho(_morpho);
         comptroller = IComptroller(morpho.comptroller());
         rewardsManager = IRewardsManager(morpho.rewardsManager());
->>>>>>> 1ed59017
+        interestRatesManager = IInterestRatesManager(morpho.interestRatesManager());
     }
 }