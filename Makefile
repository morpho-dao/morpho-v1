--- conflicted
+++ resolved
@@ -99,7 +99,7 @@
 
 test-common:
 	@echo Running all common tests on "${NETWORK}"
-	@FOUNDRY_TEST=test-foundry/common forge test -vvv
+	@FOUNDRY_TEST=test-foundry/common forge test -vvv | tee trace.ansi
 
 coverage:
 	@echo Create lcov coverage report for Morpho-${PROTOCOL} tests on "${NETWORK}" at block "${FOUNDRY_FORK_BLOCK_NUMBER}" with seed "${FOUNDRY_FUZZ_SEED}"
@@ -119,13 +119,6 @@
 	@echo Creating gas report for Morpho-${PROTOCOL} on "${NETWORK}" at block "${FOUNDRY_FORK_BLOCK_NUMBER}" with seed "${FOUNDRY_FUZZ_SEED}"
 	@forge test --gas-report | tee trace.ansi
 
-<<<<<<< HEAD
-=======
-test-common:
-	@echo Running all common tests on "${NETWORK}"
-	@FOUNDRY_TEST=test-foundry/common forge test -vvv | tee trace.ansi
-
->>>>>>> 2e64d2a4
 contract-% c-%:
 	@echo Running tests for contract $* of Morpho-${PROTOCOL} on "${NETWORK}" at block "${FOUNDRY_FORK_BLOCK_NUMBER}"
 	@forge test -vvv --match-contract $* | tee trace.ansi
