--- conflicted
+++ resolved
@@ -58,27 +58,12 @@
     function setP2PIndexCursor(address _poolToken, uint16 _p2pIndexCursor) external;
     function setIsPausedForAllMarkets(bool _isPaused) external;
     function setIsClaimRewardsPaused(bool _isPaused) external;
-<<<<<<< HEAD
-    function setIsSupplyPaused(address _poolToken, bool _isPaused)
-        external;
-    function setIsBorrowPaused(address _poolToken, bool _isPaused)
-        external;
-    function setIsWithdrawPaused(address _poolToken, bool _isPaused)
-        external;
-    function setIsRepayPaused(address _poolToken, bool _isPaused)
-        external;
-    function setIsLiquidateCollateralPaused(address _poolToken, bool _isPaused)
-        external;
-    function setIsLiquidateBorrowPaused(address _poolToken, bool _isPaused)
-        external;
-=======
     function setIsSupplyPaused(address _poolToken, bool _isPaused) external;
     function setIsBorrowPaused(address _poolToken, bool _isPaused) external;
     function setIsWithdrawPaused(address _poolToken, bool _isPaused) external;
     function setIsRepayPaused(address _poolToken, bool _isPaused) external;
     function setIsLiquidateCollateralPaused(address _poolToken, bool _isPaused) external;
     function setIsLiquidateBorrowPaused(address _poolToken, bool _isPaused) external;
->>>>>>> 71bc62ce
     function claimToTreasury(address[] calldata _poolTokens, uint256[] calldata _amounts) external;
     function createMarket(address _poolToken, Types.MarketParameters calldata _params) external;
 
