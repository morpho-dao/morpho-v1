--- conflicted
+++ resolved
@@ -342,11 +342,7 @@
 
     /// @notice Sets a market as deprecated (allows liquidation of every position on this market).
     /// @param _poolToken The address of the market to update.
-<<<<<<< HEAD
-    /// @param _isDeprecated True to set the market as deprecated.
-=======
     /// @param _isDeprecated The new deprecated status, true to deprecate the market.
->>>>>>> 71bc62ce
     function setIsDeprecated(address _poolToken, bool _isDeprecated)
         external
         onlyOwner
