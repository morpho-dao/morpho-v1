--- conflicted
+++ resolved
@@ -239,11 +239,8 @@
     ) external {
         if (_onBehalf == address(0)) revert AddressIsZero();
         if (_amount == 0) revert AmountIsZero();
-<<<<<<< HEAD
         if (!marketStatus[_poolToken].isCreated) revert MarketNotCreated();
         if (marketPauseStatus[_poolToken].isSupplyPaused) revert SupplyIsPaused();
-=======
->>>>>>> c4f6be57
 
         _updateP2PIndexes(_poolToken);
         _enterMarketIfNeeded(_poolToken, _onBehalf);
@@ -337,11 +334,8 @@
         uint256 _maxGasForMatching
     ) external {
         if (_amount == 0) revert AmountIsZero();
-<<<<<<< HEAD
         if (!marketStatus[_poolToken].isCreated) revert MarketNotCreated();
         if (marketPauseStatus[_poolToken].isBorrowPaused) revert BorrowIsPaused();
-=======
->>>>>>> c4f6be57
 
         _updateP2PIndexes(_poolToken);
         _enterMarketIfNeeded(_poolToken, msg.sender);
