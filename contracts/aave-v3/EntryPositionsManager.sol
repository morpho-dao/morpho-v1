// SPDX-License-Identifier: GNU AGPLv3
pragma solidity 0.8.10;

import "./interfaces/IEntryPositionsManager.sol";

import "./PositionsManagerUtils.sol";

/// @title EntryPositionsManager.
/// @author Morpho Labs.
/// @custom:contact security@morpho.xyz
/// @notice Morpho's entry points: supply and borrow.
contract EntryPositionsManager is IEntryPositionsManager, PositionsManagerUtils {
    using ReserveConfiguration for DataTypes.ReserveConfigurationMap;
    using HeapOrdering for HeapOrdering.HeapArray;
    using PercentageMath for uint256;
    using SafeTransferLib for ERC20;
    using MarketLib for Types.Market;
    using WadRayMath for uint256;
    using Math for uint256;

    /// EVENTS ///

    /// @notice Emitted when a supply happens.
    /// @param _from The address of the account sending funds.
    /// @param _onBehalf The address of the account whose positions will be updated.
    /// @param _poolToken The address of the market where assets are supplied into.
    /// @param _amount The amount of assets supplied (in underlying).
    /// @param _balanceOnPool The supply balance on pool after update.
    /// @param _balanceInP2P The supply balance in peer-to-peer after update.
    event Supplied(
        address indexed _from,
        address indexed _onBehalf,
        address indexed _poolToken,
        uint256 _amount,
        uint256 _balanceOnPool,
        uint256 _balanceInP2P
    );

    /// @notice Emitted when a borrow happens.
    /// @param _borrower The address of the borrower.
    /// @param _poolToken The address of the market where assets are borrowed.
    /// @param _amount The amount of assets borrowed (in underlying).
    /// @param _balanceOnPool The borrow balance on pool after update.
    /// @param _balanceInP2P The borrow balance in peer-to-peer after update
    event Borrowed(
        address indexed _borrower,
        address indexed _poolToken,
        uint256 _amount,
        uint256 _balanceOnPool,
        uint256 _balanceInP2P
    );

    /// ERRORS ///

    /// @notice Thrown when borrowing is impossible, because it is not enabled on pool for this specific market.
    error BorrowingNotEnabled();

    /// @notice Thrown when the user does not have enough collateral for the borrow.
    error UnauthorisedBorrow();

    /// @notice Thrown when the supply is paused.
    error SupplyIsPaused();

    /// @notice Thrown when the borrow is paused.
    error BorrowIsPaused();

    /// STRUCTS ///

    // Struct to avoid stack too deep.
    struct SupplyVars {
        uint256 remainingToSupply;
        uint256 poolBorrowIndex;
        uint256 toRepay;
    }

    // Struct to avoid stack too deep.
    struct BorrowAllowedVars {
        uint256 i;
        bytes32 userMarkets;
        uint256 numberOfMarketsCreated;
    }

    /// LOGIC ///

    /// @dev Implements supply logic.
    /// @param _poolToken The address of the pool token the user wants to interact with.
    /// @param _from The address of the account sending funds.
    /// @param _onBehalf The address of the account whose positions will be updated.
    /// @param _amount The amount of token (in underlying).
    /// @param _maxGasForMatching The maximum amount of gas to consume within a matching engine loop.
    function supplyLogic(
        address _poolToken,
        address _from,
        address _onBehalf,
        uint256 _amount,
        uint256 _maxGasForMatching
    ) external {
        if (_onBehalf == address(0)) revert AddressIsZero();
        if (_amount == 0) revert AmountIsZero();
        Types.Market memory market = market[_poolToken];
        if (!market.isCreatedMemory()) revert MarketNotCreated();
<<<<<<< HEAD
        if (market.isSupplyPaused) revert SupplyIsPaused();
        _updateIndexes(_poolToken);
=======
        if (market.isSupplyPaused) revert SupplyPaused();
>>>>>>> 7da1a5c0

        _updateIndexes(_poolToken);
        _setSupplying(_onBehalf, borrowMask[_poolToken], true);

        ERC20 underlyingToken = ERC20(market.underlyingToken);
        underlyingToken.safeTransferFrom(_from, address(this), _amount);

        Types.Delta storage delta = deltas[_poolToken];
        SupplyVars memory vars;
        vars.poolBorrowIndex = poolIndexes[_poolToken].poolBorrowIndex;
        vars.remainingToSupply = _amount;

        /// Peer-to-peer supply ///

        // Match peer-to-peer borrow delta.
        if (delta.p2pBorrowDelta > 0) {
            uint256 matchedDelta = Math.min(
                delta.p2pBorrowDelta.rayMul(vars.poolBorrowIndex),
                vars.remainingToSupply
            ); // In underlying.

            delta.p2pBorrowDelta = delta.p2pBorrowDelta.zeroFloorSub(
                vars.remainingToSupply.rayDiv(vars.poolBorrowIndex)
            );
            vars.toRepay += matchedDelta;
            vars.remainingToSupply -= matchedDelta;
            emit P2PBorrowDeltaUpdated(_poolToken, delta.p2pBorrowDelta);
        }

        // Promote pool borrowers.
        if (
            vars.remainingToSupply > 0 &&
            !market.isP2PDisabled &&
            borrowersOnPool[_poolToken].getHead() != address(0)
        ) {
            (uint256 matched, ) = _matchBorrowers(
                _poolToken,
                vars.remainingToSupply,
                _maxGasForMatching
            ); // In underlying.

            vars.toRepay += matched;
            vars.remainingToSupply -= matched;
            delta.p2pBorrowAmount += matched.rayDiv(p2pBorrowIndex[_poolToken]);
        }

        Types.SupplyBalance storage supplierSupplyBalance = supplyBalanceInOf[_poolToken][
            _onBehalf
        ];

        if (vars.toRepay > 0) {
            uint256 toAddInP2P = vars.toRepay.rayDiv(p2pSupplyIndex[_poolToken]);

            delta.p2pSupplyAmount += toAddInP2P;
            supplierSupplyBalance.inP2P += toAddInP2P;
            _repayToPool(underlyingToken, vars.toRepay); // Reverts on error.

            emit P2PAmountsUpdated(_poolToken, delta.p2pSupplyAmount, delta.p2pBorrowAmount);
        }

        /// Pool supply ///

        // Supply on pool.
        if (vars.remainingToSupply > 0) {
            supplierSupplyBalance.onPool += vars.remainingToSupply.rayDiv(
                poolIndexes[_poolToken].poolSupplyIndex
            ); // In scaled balance.
            _supplyToPool(underlyingToken, vars.remainingToSupply); // Reverts on error.
        }

        _updateSupplierInDS(_poolToken, _onBehalf);

        emit Supplied(
            _from,
            _onBehalf,
            _poolToken,
            _amount,
            supplierSupplyBalance.onPool,
            supplierSupplyBalance.inP2P
        );
    }

    /// @dev Implements borrow logic.
    /// @param _poolToken The address of the market the user wants to interact with.
    /// @param _amount The amount of token (in underlying).
    /// @param _maxGasForMatching The maximum amount of gas to consume within a matching engine loop.
    function borrowLogic(
        address _poolToken,
        uint256 _amount,
        uint256 _maxGasForMatching
    ) external {
        if (_amount == 0) revert AmountIsZero();
        Types.Market memory market = market[_poolToken];
        if (!market.isCreatedMemory()) revert MarketNotCreated();
        if (market.isBorrowPaused) revert BorrowIsPaused();

        ERC20 underlyingToken = ERC20(market.underlyingToken);
        if (!pool.getConfiguration(address(underlyingToken)).getBorrowingEnabled())
            revert BorrowingNotEnabled();

        _updateIndexes(_poolToken);
        _setBorrowing(msg.sender, borrowMask[_poolToken], true);

        if (!_borrowAllowed(msg.sender, _poolToken, _amount)) revert UnauthorisedBorrow();

        uint256 remainingToBorrow = _amount;
        uint256 toWithdraw;
        Types.Delta storage delta = deltas[_poolToken];
        uint256 poolSupplyIndex = poolIndexes[_poolToken].poolSupplyIndex;

        /// Peer-to-peer borrow ///

        // Match peer-to-peer supply delta.
        if (delta.p2pSupplyDelta > 0) {
            uint256 matchedDelta = Math.min(
                delta.p2pSupplyDelta.rayMul(poolSupplyIndex),
                remainingToBorrow
            ); // In underlying.

            delta.p2pSupplyDelta = delta.p2pSupplyDelta.zeroFloorSub(
                remainingToBorrow.rayDiv(poolSupplyIndex)
            );
            toWithdraw += matchedDelta;
            remainingToBorrow -= matchedDelta;
            emit P2PSupplyDeltaUpdated(_poolToken, delta.p2pSupplyDelta);
        }

        // Promote pool suppliers.
        if (
            remainingToBorrow > 0 &&
            !market.isP2PDisabled &&
            suppliersOnPool[_poolToken].getHead() != address(0)
        ) {
            (uint256 matched, ) = _matchSuppliers(
                _poolToken,
                remainingToBorrow,
                _maxGasForMatching
            ); // In underlying.

            toWithdraw += matched;
            remainingToBorrow -= matched;
            delta.p2pSupplyAmount += matched.rayDiv(p2pSupplyIndex[_poolToken]);
        }

        Types.BorrowBalance storage borrowerBorrowBalance = borrowBalanceInOf[_poolToken][
            msg.sender
        ];

        if (toWithdraw > 0) {
            uint256 toAddInP2P = toWithdraw.rayDiv(p2pBorrowIndex[_poolToken]); // In peer-to-peer unit.

            delta.p2pBorrowAmount += toAddInP2P;
            borrowerBorrowBalance.inP2P += toAddInP2P;
            emit P2PAmountsUpdated(_poolToken, delta.p2pSupplyAmount, delta.p2pBorrowAmount);

            _withdrawFromPool(underlyingToken, _poolToken, toWithdraw); // Reverts on error.
        }

        /// Pool borrow ///

        // Borrow on pool.
        if (remainingToBorrow > 0) {
            borrowerBorrowBalance.onPool += remainingToBorrow.rayDiv(
                poolIndexes[_poolToken].poolBorrowIndex
            ); // In adUnit.
            _borrowFromPool(underlyingToken, remainingToBorrow);
        }

        _updateBorrowerInDS(_poolToken, msg.sender);
        underlyingToken.safeTransfer(msg.sender, _amount);

        emit Borrowed(
            msg.sender,
            _poolToken,
            _amount,
            borrowerBorrowBalance.onPool,
            borrowerBorrowBalance.inP2P
        );
    }

    /// @dev Checks whether the user can borrow or not.
    /// @param _user The user to determine liquidity for.
    /// @param _poolToken The market to hypothetically borrow in.
    /// @param _borrowedAmount The amount of tokens to hypothetically borrow (in underlying).
    /// @return Whether the borrow is allowed or not.
    function _borrowAllowed(
        address _user,
        address _poolToken,
        uint256 _borrowedAmount
    ) internal returns (bool) {
        {
            // Aave can enable an oracle sentinel in specific circumstances which can prevent users to borrow.
            // In response, Morpho mirrors this behavior.
            address priceOracleSentinel = addressesProvider.getPriceOracleSentinel();
            if (
                priceOracleSentinel != address(0) &&
                !IPriceOracleSentinel(priceOracleSentinel).isBorrowAllowed()
            ) return false;
        }

        Types.LiquidityData memory values = _liquidityData(_user, _poolToken, 0, _borrowedAmount);
        return values.debt <= values.maxDebt;
    }
}<|MERGE_RESOLUTION|>--- conflicted
+++ resolved
@@ -99,12 +99,7 @@
         if (_amount == 0) revert AmountIsZero();
         Types.Market memory market = market[_poolToken];
         if (!market.isCreatedMemory()) revert MarketNotCreated();
-<<<<<<< HEAD
         if (market.isSupplyPaused) revert SupplyIsPaused();
-        _updateIndexes(_poolToken);
-=======
-        if (market.isSupplyPaused) revert SupplyPaused();
->>>>>>> 7da1a5c0
 
         _updateIndexes(_poolToken);
         _setSupplying(_onBehalf, borrowMask[_poolToken], true);
