// SPDX-License-Identifier: GNU AGPLv3
pragma solidity 0.8.10;

import "./interfaces/IExitPositionsManager.sol";

import "./PositionsManagerUtils.sol";

/// @title ExitPositionsManager.
/// @author Morpho Labs.
/// @custom:contact security@morpho.xyz
/// @notice Morpho's exit points: withdraw, repay and liquidate.
contract ExitPositionsManager is IExitPositionsManager, PositionsManagerUtils {
    using ReserveConfiguration for DataTypes.ReserveConfigurationMap;
    using HeapOrdering for HeapOrdering.HeapArray;
    using PercentageMath for uint256;
    using SafeTransferLib for ERC20;
    using WadRayMath for uint256;
    using Math for uint256;

    /// EVENTS ///

    /// @notice Emitted when a withdrawal happens.
    /// @param _supplier The address of the supplier whose supply is withdrawn.
    /// @param _receiver The address receiving the tokens.
    /// @param _poolTokenAddress The address of the market from where assets are withdrawn.
    /// @param _amount The amount of assets withdrawn (in underlying).
    /// @param _balanceOnPool The supply balance on pool after update.
    /// @param _balanceInP2P The supply balance in peer-to-peer after update.
    event Withdrawn(
        address indexed _supplier,
        address indexed _receiver,
        address indexed _poolTokenAddress,
        uint256 _amount,
        uint256 _balanceOnPool,
        uint256 _balanceInP2P
    );

    /// @notice Emitted when a repayment happens.
    /// @param _repayer The address of the account repaying the debt.
    /// @param _onBehalf The address of the account whose debt is repaid.
    /// @param _poolTokenAddress The address of the market where assets are repaid.
    /// @param _amount The amount of assets repaid (in underlying).
    /// @param _balanceOnPool The borrow balance on pool after update.
    /// @param _balanceInP2P The borrow balance in peer-to-peer after update.
    event Repaid(
        address indexed _repayer,
        address indexed _onBehalf,
        address indexed _poolTokenAddress,
        uint256 _amount,
        uint256 _balanceOnPool,
        uint256 _balanceInP2P
    );

    /// @notice Emitted when a liquidation happens.
    /// @param _liquidator The address of the liquidator.
    /// @param _liquidated The address of the liquidated.
    /// @param _poolTokenBorrowedAddress The address of the borrowed asset.
    /// @param _amountRepaid The amount of borrowed asset repaid (in underlying).
    /// @param _poolTokenCollateralAddress The address of the collateral asset seized.
    /// @param _amountSeized The amount of collateral asset seized (in underlying).
    event Liquidated(
        address _liquidator,
        address indexed _liquidated,
        address indexed _poolTokenBorrowedAddress,
        uint256 _amountRepaid,
        address indexed _poolTokenCollateralAddress,
        uint256 _amountSeized
    );

    /// ERRORS ///

    /// @notice Thrown when user is not a member of the market.
    error UserNotMemberOfMarket();

    /// @notice Thrown when the user does not have enough remaining collateral to withdraw.
    error UnauthorisedWithdraw();

    /// @notice Thrown when the positions of the user is not liquidatable.
    error UnauthorisedLiquidate();

    /// STRUCTS ///

    // Struct to avoid stack too deep.
    struct WithdrawVars {
        uint256 remainingGasForMatching;
        uint256 remainingToWithdraw;
        uint256 poolSupplyIndex;
        uint256 p2pSupplyIndex;
        uint256 onPoolSupply;
        uint256 toWithdraw;
    }

    // Struct to avoid stack too deep.
    struct RepayVars {
        uint256 remainingGasForMatching;
        uint256 remainingToRepay;
        uint256 poolSupplyIndex;
        uint256 poolBorrowIndex;
        uint256 p2pSupplyIndex;
        uint256 p2pBorrowIndex;
        uint256 borrowedOnPool;
        uint256 feeToRepay;
        uint256 toRepay;
    }

    // Struct to avoid stack too deep.
    struct LiquidateVars {
<<<<<<< HEAD
=======
        bytes32 userMarkets;
>>>>>>> 3631fd91
        uint256 liquidationBonus; // The liquidation bonus on Aave.
        uint256 collateralReserveDecimals; // The number of decimals of the collateral asset in the reserve.
        uint256 collateralTokenUnit; // The collateral token unit considering its decimals.
        uint256 borrowedReserveDecimals; // The number of decimals of the borrowed asset in the reserve.
        uint256 borrowedTokenUnit; // The unit of borrowed token considering its decimals.
    }

    // Struct to avoid stack too deep.
    struct HealthFactorVars {
        uint256 i;
        bytes32 userMarkets;
        uint256 numberOfMarketsCreated;
    }

    /// LOGIC ///

    /// @dev Implements withdraw logic with security checks.
    /// @param _poolTokenAddress The address of the market the user wants to interact with.
    /// @param _amount The amount of token (in underlying).
    /// @param _supplier The address of the supplier.
    /// @param _receiver The address of the user who will receive the tokens.
    /// @param _maxGasForMatching The maximum amount of gas to consume within a matching engine loop.
    function withdrawLogic(
        address _poolTokenAddress,
        uint256 _amount,
        address _supplier,
        address _receiver,
        uint256 _maxGasForMatching
    ) external {
        if (_amount == 0) revert AmountIsZero();
        if (_receiver == address(0)) revert AddressIsZero();

        _updateIndexes(_poolTokenAddress);
        uint256 toWithdraw = Math.min(
            _getUserSupplyBalanceInOf(_poolTokenAddress, _supplier),
            _amount
        );
        if (toWithdraw == 0) revert UserNotMemberOfMarket();

        if (!_withdrawAllowed(_supplier, _poolTokenAddress, toWithdraw))
            revert UnauthorisedWithdraw();

        _safeWithdrawLogic(_poolTokenAddress, toWithdraw, _supplier, _receiver, _maxGasForMatching);
    }

    /// @dev Implements repay logic with security checks.
    /// @param _poolTokenAddress The address of the market the user wants to interact with.
    /// @param _repayer The address of the account repaying the debt.
    /// @param _onBehalf The address of the account whose debt is repaid.
    /// @param _amount The amount of token (in underlying).
    /// @param _maxGasForMatching The maximum amount of gas to consume within a matching engine loop.
    function repayLogic(
        address _poolTokenAddress,
        address _repayer,
        address _onBehalf,
        uint256 _amount,
        uint256 _maxGasForMatching
    ) external {
        if (_amount == 0) revert AmountIsZero();

        _updateIndexes(_poolTokenAddress);
        uint256 toRepay = Math.min(
            _getUserBorrowBalanceInOf(_poolTokenAddress, _onBehalf),
            _amount
        );
        if (toRepay == 0) revert UserNotMemberOfMarket();

        _safeRepayLogic(_poolTokenAddress, _repayer, _onBehalf, toRepay, _maxGasForMatching);
    }

    /// @notice Liquidates a position.
    /// @param _poolTokenBorrowedAddress The address of the pool token the liquidator wants to repay.
    /// @param _poolTokenCollateralAddress The address of the collateral pool token the liquidator wants to seize.
    /// @param _borrower The address of the borrower to liquidate.
    /// @param _amount The amount of token (in underlying) to repay.
    function liquidateLogic(
        address _poolTokenBorrowedAddress,
        address _poolTokenCollateralAddress,
        address _borrower,
        uint256 _amount
    ) external {
        if (
            !_isBorrowingFirstAndSupplyingSecond(
                userMarkets[_borrower],
                borrowMask[_poolTokenBorrowedAddress],
                borrowMask[_poolTokenCollateralAddress]
            )
        ) revert UserNotMemberOfMarket();

        LiquidateVars memory vars;

        _updateIndexes(_poolTokenBorrowedAddress);
        _updateIndexes(_poolTokenCollateralAddress);

        (uint256 closeFactor, bool liquidationAllowed) = _liquidationAllowed(_borrower);
        if (!liquidationAllowed) revert UnauthorisedLiquidate();

        address tokenBorrowedAddress = market[_poolTokenBorrowedAddress].underlyingToken;

        uint256 amountToLiquidate = Math.min(
            _amount,
            _getUserBorrowBalanceInOf(_poolTokenBorrowedAddress, _borrower).percentMul(closeFactor) // Max liquidatable debt.
        );

        address tokenCollateralAddress = market[_poolTokenCollateralAddress].underlyingToken;

        IPriceOracleGetter oracle = IPriceOracleGetter(addressesProvider.getPriceOracle());

        {
            IPool poolMem = pool;
            (, , vars.liquidationBonus, vars.collateralReserveDecimals, , ) = poolMem
            .getConfiguration(tokenCollateralAddress)
            .getParams();
            (, , , vars.borrowedReserveDecimals, , ) = poolMem
            .getConfiguration(tokenBorrowedAddress)
            .getParams();
        }

        unchecked {
            vars.collateralTokenUnit = 10**vars.collateralReserveDecimals;
            vars.borrowedTokenUnit = 10**vars.borrowedReserveDecimals;
        }

        uint256 borrowedTokenPrice = oracle.getAssetPrice(tokenBorrowedAddress);
        uint256 collateralPrice = oracle.getAssetPrice(tokenCollateralAddress);
        uint256 amountToSeize = ((amountToLiquidate *
            borrowedTokenPrice *
            vars.collateralTokenUnit) / (vars.borrowedTokenUnit * collateralPrice))
        .percentMul(vars.liquidationBonus);

        uint256 collateralBalance = _getUserSupplyBalanceInOf(
            _poolTokenCollateralAddress,
            _borrower
        );

        if (amountToSeize > collateralBalance) {
            amountToSeize = collateralBalance;
            amountToLiquidate = ((collateralBalance * collateralPrice * vars.borrowedTokenUnit) /
                (borrowedTokenPrice * vars.collateralTokenUnit))
            .percentDiv(vars.liquidationBonus);
        }

        _safeRepayLogic(_poolTokenBorrowedAddress, msg.sender, _borrower, amountToLiquidate, 0);
        _safeWithdrawLogic(_poolTokenCollateralAddress, amountToSeize, _borrower, msg.sender, 0);

        emit Liquidated(
            msg.sender,
            _borrower,
            _poolTokenBorrowedAddress,
            amountToLiquidate,
            _poolTokenCollateralAddress,
            amountToSeize
        );
    }

    /// INTERNAL ///

    /// @dev Implements withdraw logic without security checks.
    /// @param _poolTokenAddress The address of the market the user wants to interact with.
    /// @param _amount The amount of token (in underlying).
    /// @param _supplier The address of the supplier.
    /// @param _receiver The address of the user who will receive the tokens.
    /// @param _maxGasForMatching The maximum amount of gas to consume within a matching engine loop.
    function _safeWithdrawLogic(
        address _poolTokenAddress,
        uint256 _amount,
        address _supplier,
        address _receiver,
        uint256 _maxGasForMatching
    ) internal {
        ERC20 underlyingToken = ERC20(market[_poolTokenAddress].underlyingToken);
        WithdrawVars memory vars;
        vars.remainingToWithdraw = _amount;
        vars.remainingGasForMatching = _maxGasForMatching;
        vars.poolSupplyIndex = poolIndexes[_poolTokenAddress].poolSupplyIndex;

        /// Pool withdraw ///

        vars.onPoolSupply = supplyBalanceInOf[_poolTokenAddress][_supplier].onPool;
        if (vars.onPoolSupply > 0) {
            vars.toWithdraw = Math.min(
                vars.onPoolSupply.rayMul(vars.poolSupplyIndex),
                vars.remainingToWithdraw
            );
            vars.remainingToWithdraw -= vars.toWithdraw;

            supplyBalanceInOf[_poolTokenAddress][_supplier].onPool -= Math.min(
                vars.onPoolSupply,
                vars.toWithdraw.rayDiv(vars.poolSupplyIndex)
            );

            if (vars.remainingToWithdraw == 0) {
                _updateSupplierInDS(_poolTokenAddress, _supplier);

                if (
                    supplyBalanceInOf[_poolTokenAddress][_supplier].inP2P == 0 &&
                    supplyBalanceInOf[_poolTokenAddress][_supplier].onPool == 0
                ) _setSupplying(_supplier, borrowMask[_poolTokenAddress], false);

                _withdrawFromPool(underlyingToken, _poolTokenAddress, vars.toWithdraw); // Reverts on error.
                underlyingToken.safeTransfer(_receiver, _amount);

                emit Withdrawn(
                    _supplier,
                    _receiver,
                    _poolTokenAddress,
                    _amount,
                    supplyBalanceInOf[_poolTokenAddress][_supplier].onPool,
                    supplyBalanceInOf[_poolTokenAddress][_supplier].inP2P
                );

                return;
            }
        }

        Types.Delta storage delta = deltas[_poolTokenAddress];
        vars.p2pSupplyIndex = p2pSupplyIndex[_poolTokenAddress];

        supplyBalanceInOf[_poolTokenAddress][_supplier].inP2P -= Math.min(
            supplyBalanceInOf[_poolTokenAddress][_supplier].inP2P,
            vars.remainingToWithdraw.rayDiv(vars.p2pSupplyIndex)
        ); // In peer-to-peer supply unit.
        _updateSupplierInDS(_poolTokenAddress, _supplier);

        /// Transfer withdraw ///

        // Reduce peer-to-peer supply delta.
        if (vars.remainingToWithdraw > 0 && delta.p2pSupplyDelta > 0) {
            uint256 matchedDelta = Math.min(
                delta.p2pSupplyDelta.rayMul(vars.poolSupplyIndex),
                vars.remainingToWithdraw
            ); // In underlying.

            delta.p2pSupplyDelta = delta.p2pSupplyDelta.zeroFloorSub(
                vars.remainingToWithdraw.rayDiv(vars.poolSupplyIndex)
            );
            delta.p2pSupplyAmount -= matchedDelta.rayDiv(vars.p2pSupplyIndex);
            vars.toWithdraw += matchedDelta;
            vars.remainingToWithdraw -= matchedDelta;
            emit P2PSupplyDeltaUpdated(_poolTokenAddress, delta.p2pSupplyDelta);
            emit P2PAmountsUpdated(_poolTokenAddress, delta.p2pSupplyAmount, delta.p2pBorrowAmount);
        }

        // Promote pool suppliers.
        if (
            vars.remainingToWithdraw > 0 &&
            !market[_poolTokenAddress].isP2PDisabled &&
            suppliersOnPool[_poolTokenAddress].getHead() != address(0)
        ) {
            (uint256 matched, uint256 gasConsumedInMatching) = _matchSuppliers(
                _poolTokenAddress,
                vars.remainingToWithdraw,
                vars.remainingGasForMatching
            );
            if (vars.remainingGasForMatching <= gasConsumedInMatching)
                vars.remainingGasForMatching = 0;
            else vars.remainingGasForMatching -= gasConsumedInMatching;

            if (matched > 0) {
                vars.remainingToWithdraw -= matched;
                vars.toWithdraw += matched;
            }
        }

        if (vars.toWithdraw > 0)
            _withdrawFromPool(underlyingToken, _poolTokenAddress, vars.toWithdraw); // Reverts on error.

        /// Breaking withdraw ///

        // Unmote peer-to-peer borrowers.
        if (vars.remainingToWithdraw > 0) {
            uint256 unmatched = _unmatchBorrowers(
                _poolTokenAddress,
                vars.remainingToWithdraw,
                vars.remainingGasForMatching
            );

            // Increase peer-to-peer borrow delta.
            if (unmatched < vars.remainingToWithdraw) {
                delta.p2pBorrowDelta += (vars.remainingToWithdraw - unmatched).rayDiv(
                    poolIndexes[_poolTokenAddress].poolBorrowIndex
                );
                emit P2PBorrowDeltaUpdated(_poolTokenAddress, delta.p2pBorrowDelta);
            }

            delta.p2pSupplyAmount -= Math.min(
                delta.p2pSupplyAmount,
                vars.remainingToWithdraw.rayDiv(vars.p2pSupplyIndex)
            );
            delta.p2pBorrowAmount -= Math.min(
                delta.p2pBorrowAmount,
                unmatched.rayDiv(p2pBorrowIndex[_poolTokenAddress])
            );
            emit P2PAmountsUpdated(_poolTokenAddress, delta.p2pSupplyAmount, delta.p2pBorrowAmount);

            _borrowFromPool(underlyingToken, vars.remainingToWithdraw); // Reverts on error.
        }

        if (
            supplyBalanceInOf[_poolTokenAddress][_supplier].inP2P == 0 &&
            supplyBalanceInOf[_poolTokenAddress][_supplier].onPool == 0
        ) _setSupplying(_supplier, borrowMask[_poolTokenAddress], false);
        underlyingToken.safeTransfer(_receiver, _amount);

        emit Withdrawn(
            _supplier,
            _receiver,
            _poolTokenAddress,
            _amount,
            supplyBalanceInOf[_poolTokenAddress][_supplier].onPool,
            supplyBalanceInOf[_poolTokenAddress][_supplier].inP2P
        );
    }

    /// @dev Implements repay logic without security checks.
    /// @param _poolTokenAddress The address of the market the user wants to interact with.
    /// @param _repayer The address of the account repaying the debt.
    /// @param _onBehalf The address of the account whose debt is repaid.
    /// @param _amount The amount of token (in underlying).
    /// @param _maxGasForMatching The maximum amount of gas to consume within a matching engine loop.
    function _safeRepayLogic(
        address _poolTokenAddress,
        address _repayer,
        address _onBehalf,
        uint256 _amount,
        uint256 _maxGasForMatching
    ) internal {
        ERC20 underlyingToken = ERC20(market[_poolTokenAddress].underlyingToken);
        underlyingToken.safeTransferFrom(_repayer, address(this), _amount);
        RepayVars memory vars;
        vars.remainingToRepay = _amount;
        vars.remainingGasForMatching = _maxGasForMatching;
        vars.poolBorrowIndex = poolIndexes[_poolTokenAddress].poolBorrowIndex;

        /// Pool repay ///

        vars.borrowedOnPool = borrowBalanceInOf[_poolTokenAddress][_onBehalf].onPool;
        if (vars.borrowedOnPool > 0) {
            vars.toRepay = Math.min(
                vars.borrowedOnPool.rayMul(vars.poolBorrowIndex),
                vars.remainingToRepay
            );
            vars.remainingToRepay -= vars.toRepay;

            borrowBalanceInOf[_poolTokenAddress][_onBehalf].onPool -= Math.min(
                vars.borrowedOnPool,
                vars.toRepay.rayDiv(vars.poolBorrowIndex)
            ); // In adUnit.

            if (vars.remainingToRepay == 0) {
                _updateBorrowerInDS(_poolTokenAddress, _onBehalf);
                _repayToPool(underlyingToken, vars.toRepay); // Reverts on error.

                if (
                    borrowBalanceInOf[_poolTokenAddress][_onBehalf].inP2P == 0 &&
                    borrowBalanceInOf[_poolTokenAddress][_onBehalf].onPool == 0
                ) _setBorrowing(_onBehalf, borrowMask[_poolTokenAddress], false);

                emit Repaid(
                    _repayer,
                    _onBehalf,
                    _poolTokenAddress,
                    _amount,
                    borrowBalanceInOf[_poolTokenAddress][_onBehalf].onPool,
                    borrowBalanceInOf[_poolTokenAddress][_onBehalf].inP2P
                );

                return;
            }
        }

        Types.Delta storage delta = deltas[_poolTokenAddress];
        vars.p2pSupplyIndex = p2pSupplyIndex[_poolTokenAddress];
        vars.p2pBorrowIndex = p2pBorrowIndex[_poolTokenAddress];
        vars.poolSupplyIndex = poolIndexes[_poolTokenAddress].poolSupplyIndex;
        borrowBalanceInOf[_poolTokenAddress][_onBehalf].inP2P -= Math.min(
            borrowBalanceInOf[_poolTokenAddress][_onBehalf].inP2P,
            vars.remainingToRepay.rayDiv(vars.p2pBorrowIndex)
        ); // In peer-to-peer borrow unit.
        _updateBorrowerInDS(_poolTokenAddress, _onBehalf);

        // Reduce peer-to-peer borrow delta.
        if (vars.remainingToRepay > 0 && delta.p2pBorrowDelta > 0) {
            uint256 matchedDelta = Math.min(
                delta.p2pBorrowDelta.rayMul(vars.poolBorrowIndex),
                vars.remainingToRepay
            ); // In underlying.

            delta.p2pBorrowDelta = delta.p2pBorrowDelta.zeroFloorSub(
                vars.remainingToRepay.rayDiv(vars.poolBorrowIndex)
            );
            delta.p2pBorrowAmount -= matchedDelta.rayDiv(vars.p2pBorrowIndex);
            vars.toRepay += matchedDelta;
            vars.remainingToRepay -= matchedDelta;
            emit P2PBorrowDeltaUpdated(_poolTokenAddress, delta.p2pBorrowDelta);
            emit P2PAmountsUpdated(_poolTokenAddress, delta.p2pSupplyAmount, delta.p2pBorrowAmount);
        }

        // Repay the fee.
        if (vars.remainingToRepay > 0) {
            // Fee = (p2pBorrowAmount - p2pBorrowDelta) - (p2pSupplyAmount - p2pSupplyDelta).
            // No need to subtract p2pBorrowDelta as it is zero.
            vars.feeToRepay = Math.zeroFloorSub(
                delta.p2pBorrowAmount.rayMul(vars.p2pBorrowIndex),
                (delta.p2pSupplyAmount.rayMul(vars.p2pSupplyIndex) -
                    delta.p2pSupplyDelta.rayMul(vars.poolSupplyIndex))
            );

            if (vars.feeToRepay > 0) {
                uint256 feeRepaid = Math.min(vars.feeToRepay, vars.remainingToRepay);
                vars.remainingToRepay -= feeRepaid;
                delta.p2pBorrowAmount -= feeRepaid.rayDiv(vars.p2pBorrowIndex);
                emit P2PAmountsUpdated(
                    _poolTokenAddress,
                    delta.p2pSupplyAmount,
                    delta.p2pBorrowAmount
                );
            }
        }

        /// Transfer repay ///

        // Promote pool borrowers.
        if (
            vars.remainingToRepay > 0 &&
            !market[_poolTokenAddress].isP2PDisabled &&
            borrowersOnPool[_poolTokenAddress].getHead() != address(0)
        ) {
            (uint256 matched, uint256 gasConsumedInMatching) = _matchBorrowers(
                _poolTokenAddress,
                vars.remainingToRepay,
                vars.remainingGasForMatching
            );
            if (vars.remainingGasForMatching <= gasConsumedInMatching)
                vars.remainingGasForMatching = 0;
            else vars.remainingGasForMatching -= gasConsumedInMatching;

            if (matched > 0) {
                vars.remainingToRepay -= matched;
                vars.toRepay += matched;
            }
        }

        _repayToPool(underlyingToken, vars.toRepay); // Reverts on error.

        /// Breaking repay ///

        // Unmote peer-to-peer suppliers.
        if (vars.remainingToRepay > 0) {
            uint256 unmatched = _unmatchSuppliers(
                _poolTokenAddress,
                vars.remainingToRepay,
                vars.remainingGasForMatching
            );

            // Increase peer-to-peer supply delta.
            if (unmatched < vars.remainingToRepay) {
                delta.p2pSupplyDelta += (vars.remainingToRepay - unmatched).rayDiv(
                    vars.poolSupplyIndex
                );
                emit P2PSupplyDeltaUpdated(_poolTokenAddress, delta.p2pSupplyDelta);
            }

            // Math.min as the last decimal might flip.
            delta.p2pSupplyAmount -= Math.min(
                unmatched.rayDiv(vars.p2pSupplyIndex),
                delta.p2pSupplyAmount
            );
            delta.p2pBorrowAmount -= Math.min(
                vars.remainingToRepay.rayDiv(vars.p2pBorrowIndex),
                delta.p2pBorrowAmount
            );
            emit P2PAmountsUpdated(_poolTokenAddress, delta.p2pSupplyAmount, delta.p2pBorrowAmount);

            _supplyToPool(underlyingToken, vars.remainingToRepay); // Reverts on error.
        }

        if (
            borrowBalanceInOf[_poolTokenAddress][_onBehalf].inP2P == 0 &&
            borrowBalanceInOf[_poolTokenAddress][_onBehalf].onPool == 0
        ) _setBorrowing(_onBehalf, borrowMask[_poolTokenAddress], false);

        emit Repaid(
            _repayer,
            _onBehalf,
            _poolTokenAddress,
            _amount,
            borrowBalanceInOf[_poolTokenAddress][_onBehalf].onPool,
            borrowBalanceInOf[_poolTokenAddress][_onBehalf].inP2P
        );
    }

    /// @dev Returns the health factor of the user.
    /// @param _user The user to determine liquidity for.
    /// @param _poolTokenAddress The market to hypothetically withdraw from.
    /// @param _withdrawnAmount The number of tokens to hypothetically withdraw (in underlying).
    /// @return The health factor of the user.
    function _getUserHealthFactor(
        address _user,
        address _poolTokenAddress,
        uint256 _withdrawnAmount
    ) internal returns (uint256) {
        HealthFactorVars memory vars;
        vars.userMarkets = userMarkets[_user];

        // If the user is not borrowing any asset, return an infinite health factor.
        if (!_isBorrowingAny(vars.userMarkets)) return type(uint256).max;

        Types.LiquidityData memory values = _liquidityData(
            _user,
            _poolTokenAddress,
            _withdrawnAmount,
            0
        );

        return
            values.debtValue > 0
                ? values.liquidationThresholdValue.wadDiv(values.debtValue)
                : type(uint256).max;
    }

    /// @dev Checks whether the user can withdraw or not.
    /// @param _user The user to determine liquidity for.
    /// @param _poolTokenAddress The market to hypothetically withdraw/borrow in.
    /// @param _withdrawnAmount The number of tokens to hypothetically withdraw (in underlying).
    /// @return Whether the withdraw is allowed or not.
    function _withdrawAllowed(
        address _user,
        address _poolTokenAddress,
        uint256 _withdrawnAmount
    ) internal returns (bool) {
        // Aave can enable an oracle sentinel in specific circumstances which can prevent users to borrow.
        // For safety concerns and as a withdraw on Morpho can trigger a borrow on pool, Morpho prevents withdrawals in such circumstances.
        address priceOracleSentinel = addressesProvider.getPriceOracleSentinel();
        if (
            priceOracleSentinel != address(0) &&
            !IPriceOracleSentinel(priceOracleSentinel).isBorrowAllowed()
        ) return false;

        return
            _getUserHealthFactor(_user, _poolTokenAddress, _withdrawnAmount) >=
            HEALTH_FACTOR_LIQUIDATION_THRESHOLD;
    }

    /// @dev Checks if the user is liquidatable.
    /// @param _user The user to check.
    /// @return closeFactor The close factor to apply.
    /// @return liquidationAllowed Whether the liquidation is allowed or not.
    function _liquidationAllowed(address _user)
        internal
        returns (uint256 closeFactor, bool liquidationAllowed)
    {
        uint256 healthFactor = _getUserHealthFactor(_user, address(0), 0);
        address priceOracleSentinel = addressesProvider.getPriceOracleSentinel();

        closeFactor = healthFactor > MINIMUM_HEALTH_FACTOR_LIQUIDATION_THRESHOLD
            ? DEFAULT_LIQUIDATION_CLOSE_FACTOR
            : MAX_LIQUIDATION_CLOSE_FACTOR;

        if (priceOracleSentinel != address(0))
            liquidationAllowed = (healthFactor < MINIMUM_HEALTH_FACTOR_LIQUIDATION_THRESHOLD ||
                (IPriceOracleSentinel(priceOracleSentinel).isLiquidationAllowed() &&
                    healthFactor < HEALTH_FACTOR_LIQUIDATION_THRESHOLD));
        else liquidationAllowed = healthFactor < HEALTH_FACTOR_LIQUIDATION_THRESHOLD;
    }
}<|MERGE_RESOLUTION|>--- conflicted
+++ resolved
@@ -105,10 +105,6 @@
 
     // Struct to avoid stack too deep.
     struct LiquidateVars {
-<<<<<<< HEAD
-=======
-        bytes32 userMarkets;
->>>>>>> 3631fd91
         uint256 liquidationBonus; // The liquidation bonus on Aave.
         uint256 collateralReserveDecimals; // The number of decimals of the collateral asset in the reserve.
         uint256 collateralTokenUnit; // The collateral token unit considering its decimals.
