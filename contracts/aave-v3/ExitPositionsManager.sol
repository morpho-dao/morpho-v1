// SPDX-License-Identifier: GNU AGPLv3
pragma solidity 0.8.10;

import "./interfaces/IExitPositionsManager.sol";

import "./PositionsManagerUtils.sol";

/// @title ExitPositionsManager.
/// @author Morpho Labs.
/// @custom:contact security@morpho.xyz
/// @notice Morpho's exit points: withdraw, repay and liquidate.
contract ExitPositionsManager is IExitPositionsManager, PositionsManagerUtils {
    using ReserveConfiguration for DataTypes.ReserveConfigurationMap;
    using HeapOrdering for HeapOrdering.HeapArray;
    using PercentageMath for uint256;
    using SafeTransferLib for ERC20;
    using MarketLib for Types.Market;
    using WadRayMath for uint256;
    using Math for uint256;

    /// EVENTS ///

    /// @notice Emitted when a withdrawal happens.
    /// @param _supplier The address of the supplier whose supply is withdrawn.
    /// @param _receiver The address receiving the tokens.
    /// @param _poolToken The address of the market from where assets are withdrawn.
    /// @param _amount The amount of assets withdrawn (in underlying).
    /// @param _balanceOnPool The supply balance on pool after update.
    /// @param _balanceInP2P The supply balance in peer-to-peer after update.
    event Withdrawn(
        address indexed _supplier,
        address indexed _receiver,
        address indexed _poolToken,
        uint256 _amount,
        uint256 _balanceOnPool,
        uint256 _balanceInP2P
    );

    /// @notice Emitted when a repayment happens.
    /// @param _repayer The address of the account repaying the debt.
    /// @param _onBehalf The address of the account whose debt is repaid.
    /// @param _poolToken The address of the market where assets are repaid.
    /// @param _amount The amount of assets repaid (in underlying).
    /// @param _balanceOnPool The borrow balance on pool after update.
    /// @param _balanceInP2P The borrow balance in peer-to-peer after update.
    event Repaid(
        address indexed _repayer,
        address indexed _onBehalf,
        address indexed _poolToken,
        uint256 _amount,
        uint256 _balanceOnPool,
        uint256 _balanceInP2P
    );

    /// @notice Emitted when a liquidation happens.
    /// @param _liquidator The address of the liquidator.
    /// @param _liquidated The address of the liquidated.
    /// @param _poolTokenBorrowed The address of the borrowed asset.
    /// @param _amountRepaid The amount of borrowed asset repaid (in underlying).
    /// @param _poolTokenCollateral The address of the collateral asset seized.
    /// @param _amountSeized The amount of collateral asset seized (in underlying).
    event Liquidated(
        address _liquidator,
        address indexed _liquidated,
        address indexed _poolTokenBorrowed,
        uint256 _amountRepaid,
        address indexed _poolTokenCollateral,
        uint256 _amountSeized
    );

    /// @notice Emitted when the peer-to-peer deltas are increased by the governance.
    /// @param _poolToken The address of the market on which the deltas were increased.
    /// @param _amount The amount that has been added to the deltas (in underlying).
    event P2PDeltasIncreased(address indexed _poolToken, uint256 _amount);

    /// ERRORS ///

    /// @notice Thrown when user is not a member of the market.
    error UserNotMemberOfMarket();

    /// @notice Thrown when the user does not have enough remaining collateral to withdraw.
    error UnauthorisedWithdraw();

    /// @notice Thrown when the positions of the user is not liquidatable.
    error UnauthorisedLiquidate();

    /// @notice Thrown when someone tries to withdraw but the withdraw is paused.
    error WithdrawIsPaused();

    /// @notice Thrown when someone tries to repay but the repay is paused.
    error RepayIsPaused();

    /// @notice Thrown when someone tries to liquidate but the liquidation with this asset as collateral is paused.
    error LiquidateCollateralIsPaused();

    /// @notice Thrown when someone tries to liquidate but the liquidation with this asset as debt is paused.
    error LiquidateBorrowIsPaused();

    /// STRUCTS ///

    // Struct to avoid stack too deep.
    struct WithdrawVars {
        uint256 remainingGasForMatching;
        uint256 remainingToWithdraw;
        uint256 poolSupplyIndex;
        uint256 p2pSupplyIndex;
        uint256 onPoolSupply;
        uint256 toWithdraw;
    }

    // Struct to avoid stack too deep.
    struct RepayVars {
        uint256 remainingGasForMatching;
        uint256 remainingToRepay;
        uint256 poolSupplyIndex;
        uint256 poolBorrowIndex;
        uint256 p2pSupplyIndex;
        uint256 p2pBorrowIndex;
        uint256 borrowedOnPool;
        uint256 feeToRepay;
        uint256 toRepay;
    }

    // Struct to avoid stack too deep.
    struct LiquidateVars {
        uint256 liquidationBonus; // The liquidation bonus on Aave.
        uint256 collateralReserveDecimals; // The number of decimals of the collateral asset in the reserve.
        uint256 collateralTokenUnit; // The collateral token unit considering its decimals.
        uint256 collateralBalance; // The collateral balance of the borrower.
        uint256 collateralPrice; // The price of the collateral token.
        uint256 amountToSeize; // The amount of collateral token to seize.
        uint256 borrowedReserveDecimals; // The number of decimals of the borrowed asset in the reserve.
        uint256 borrowedTokenUnit; // The unit of borrowed token considering its decimals.
        uint256 borrowedTokenPrice; // The price of the borrowed token.
        uint256 amountToLiquidate; // The amount of debt token to repay.
        uint256 closeFactor; // The close factor used during the liquidation.
        bool liquidationAllowed; // Whether the liquidation is allowed or not.
    }

    // Struct to avoid stack too deep.
    struct HealthFactorVars {
        uint256 i;
        bytes32 userMarkets;
        uint256 numberOfMarketsCreated;
    }

    /// LOGIC ///

    /// @dev Implements withdraw logic with security checks.
    /// @param _poolToken The address of the market the user wants to interact with.
    /// @param _amount The amount of token (in underlying).
    /// @param _supplier The address of the supplier.
    /// @param _receiver The address of the user who will receive the tokens.
    /// @param _maxGasForMatching The maximum amount of gas to consume within a matching engine loop.
    function withdrawLogic(
        address _poolToken,
        uint256 _amount,
        address _supplier,
        address _receiver,
        uint256 _maxGasForMatching
    ) external {
        if (_amount == 0) revert AmountIsZero();
        if (_receiver == address(0)) revert AddressIsZero();
        Types.Market memory market = market[_poolToken];
        if (!market.isCreatedMemory()) revert MarketNotCreated();
        if (market.isWithdrawPaused) revert WithdrawIsPaused();

        _updateIndexes(_poolToken);
        uint256 toWithdraw = Math.min(_getUserSupplyBalanceInOf(_poolToken, _supplier), _amount);
        if (toWithdraw == 0) revert UserNotMemberOfMarket();

        if (!_withdrawAllowed(_supplier, _poolToken, toWithdraw)) revert UnauthorisedWithdraw();

        _unsafeWithdrawLogic(_poolToken, toWithdraw, _supplier, _receiver, _maxGasForMatching);
    }

    /// @dev Implements repay logic with security checks.
    /// @param _poolToken The address of the market the user wants to interact with.
    /// @param _repayer The address of the account repaying the debt.
    /// @param _onBehalf The address of the account whose debt is repaid.
    /// @param _amount The amount of token (in underlying).
    /// @param _maxGasForMatching The maximum amount of gas to consume within a matching engine loop.
    function repayLogic(
        address _poolToken,
        address _repayer,
        address _onBehalf,
        uint256 _amount,
        uint256 _maxGasForMatching
    ) external {
        if (_amount == 0) revert AmountIsZero();
        Types.Market memory market = market[_poolToken];
        if (!market.isCreatedMemory()) revert MarketNotCreated();
        if (market.isRepayPaused) revert RepayIsPaused();

        _updateIndexes(_poolToken);
        uint256 toRepay = Math.min(_getUserBorrowBalanceInOf(_poolToken, _onBehalf), _amount);
        if (toRepay == 0) revert UserNotMemberOfMarket();

        _unsafeRepayLogic(_poolToken, _repayer, _onBehalf, toRepay, _maxGasForMatching);
    }

    /// @notice Liquidates a position.
    /// @param _poolTokenBorrowed The address of the pool token the liquidator wants to repay.
    /// @param _poolTokenCollateral The address of the collateral pool token the liquidator wants to seize.
    /// @param _borrower The address of the borrower to liquidate.
    /// @param _amount The amount of token (in underlying) to repay.
    function liquidateLogic(
        address _poolTokenBorrowed,
        address _poolTokenCollateral,
        address _borrower,
        uint256 _amount
    ) external {
        Types.Market memory collateralMarket = market[_poolTokenCollateral];
        if (!collateralMarket.isCreatedMemory()) revert MarketNotCreated();
        if (collateralMarket.isLiquidateCollateralPaused) revert LiquidateCollateralIsPaused();
        Types.Market memory borrowedMarket = market[_poolTokenBorrowed];
        if (!borrowedMarket.isCreatedMemory()) revert MarketNotCreated();
        if (borrowedMarket.isLiquidateBorrowPaused) revert LiquidateBorrowIsPaused();

        if (
            !_isBorrowingAndSupplying(
                userMarkets[_borrower],
                borrowMask[_poolTokenBorrowed],
                borrowMask[_poolTokenCollateral]
            )
        ) revert UserNotMemberOfMarket();

        _updateIndexes(_poolTokenBorrowed);
        _updateIndexes(_poolTokenCollateral);

        LiquidateVars memory vars;
        (vars.liquidationAllowed, vars.closeFactor) = _liquidationAllowed(
            _borrower,
            borrowedMarket.isDeprecated
        );
        if (!vars.liquidationAllowed) revert UnauthorisedLiquidate();

        vars.amountToLiquidate = Math.min(
            _amount,
            _getUserBorrowBalanceInOf(_poolTokenBorrowed, _borrower).percentMul(vars.closeFactor) // Max liquidatable debt.
        );

        IPool poolMem = pool;
        (, , vars.liquidationBonus, vars.collateralReserveDecimals, , ) = poolMem
        .getConfiguration(collateralMarket.underlyingToken)
        .getParams();
        (, , , vars.borrowedReserveDecimals, , ) = poolMem
        .getConfiguration(borrowedMarket.underlyingToken)
        .getParams();

        unchecked {
            vars.collateralTokenUnit = 10**vars.collateralReserveDecimals;
            vars.borrowedTokenUnit = 10**vars.borrowedReserveDecimals;
        }

        IPriceOracleGetter oracle = IPriceOracleGetter(addressesProvider.getPriceOracle());
        vars.borrowedTokenPrice = oracle.getAssetPrice(borrowedMarket.underlyingToken);
        vars.collateralPrice = oracle.getAssetPrice(collateralMarket.underlyingToken);
        vars.amountToSeize = ((vars.amountToLiquidate *
            vars.borrowedTokenPrice *
            vars.collateralTokenUnit) / (vars.borrowedTokenUnit * vars.collateralPrice))
        .percentMul(vars.liquidationBonus);

        vars.collateralBalance = _getUserSupplyBalanceInOf(_poolTokenCollateral, _borrower);

        if (vars.amountToSeize > vars.collateralBalance) {
            vars.amountToSeize = vars.collateralBalance;
            vars.amountToLiquidate = ((vars.collateralBalance *
                vars.collateralPrice *
                vars.borrowedTokenUnit) / (vars.borrowedTokenPrice * vars.collateralTokenUnit))
            .percentDiv(vars.liquidationBonus);
        }

        _unsafeRepayLogic(_poolTokenBorrowed, msg.sender, _borrower, vars.amountToLiquidate, 0);
        _unsafeWithdrawLogic(_poolTokenCollateral, vars.amountToSeize, _borrower, msg.sender, 0);

        emit Liquidated(
            msg.sender,
            _borrower,
            _poolTokenBorrowed,
            vars.amountToLiquidate,
            _poolTokenCollateral,
            vars.amountToSeize
        );
    }

    /// @notice Implements increaseP2PDeltas logic.
    /// @dev The current Morpho supply on the pool might not be enough to borrow `_amount` before resupplying it.
    /// In this case, consider calling this function multiple times.
    /// @param _poolToken The address of the market on which to increase deltas.
    /// @param _amount The maximum amount to add to the deltas (in underlying).
    function increaseP2PDeltasLogic(address _poolToken, uint256 _amount)
        external
        isMarketCreated(_poolToken)
    {
        _updateIndexes(_poolToken);

        Types.Delta storage deltas = deltas[_poolToken];
        Types.PoolIndexes memory poolIndexes = poolIndexes[_poolToken];

        _amount = Math.min(
            _amount,
            Math.min(
                deltas.p2pSupplyAmount.rayMul(p2pSupplyIndex[_poolToken]).zeroFloorSub(
                    deltas.p2pSupplyDelta.rayMul(poolIndexes.poolSupplyIndex)
                ),
                deltas.p2pBorrowAmount.rayMul(p2pBorrowIndex[_poolToken]).zeroFloorSub(
                    deltas.p2pBorrowDelta.rayMul(poolIndexes.poolBorrowIndex)
                )
            )
        );

        deltas.p2pSupplyDelta += _amount.rayDiv(poolIndexes.poolSupplyIndex);
        deltas.p2pSupplyDelta = deltas.p2pSupplyDelta;
        deltas.p2pBorrowDelta += _amount.rayDiv(poolIndexes.poolBorrowIndex);
        deltas.p2pBorrowDelta = deltas.p2pBorrowDelta;
        emit P2PSupplyDeltaUpdated(_poolToken, deltas.p2pSupplyDelta);
        emit P2PBorrowDeltaUpdated(_poolToken, deltas.p2pBorrowDelta);

        ERC20 underlyingToken = ERC20(market[_poolToken].underlyingToken);
        _borrowFromPool(underlyingToken, _amount);
        _supplyToPool(underlyingToken, _amount);

        emit P2PDeltasIncreased(_poolToken, _amount);
    }

    /// INTERNAL ///

    /// @dev Implements withdraw logic without security checks.
    /// @param _poolToken The address of the market the user wants to interact with.
    /// @param _amount The amount of token (in underlying).
    /// @param _supplier The address of the supplier.
    /// @param _receiver The address of the user who will receive the tokens.
    /// @param _maxGasForMatching The maximum amount of gas to consume within a matching engine loop.
    function _unsafeWithdrawLogic(
        address _poolToken,
        uint256 _amount,
        address _supplier,
        address _receiver,
        uint256 _maxGasForMatching
    ) internal {
        ERC20 underlyingToken = ERC20(market[_poolToken].underlyingToken);
        WithdrawVars memory vars;
        vars.remainingToWithdraw = _amount;
        vars.remainingGasForMatching = _maxGasForMatching;
        vars.poolSupplyIndex = poolIndexes[_poolToken].poolSupplyIndex;

        Types.SupplyBalance storage supplierSupplyBalance = supplyBalanceInOf[_poolToken][
            _supplier
        ];

        /// Pool withdraw ///

        vars.onPoolSupply = supplierSupplyBalance.onPool;
        if (vars.onPoolSupply > 0) {
            vars.toWithdraw = Math.min(
                vars.onPoolSupply.rayMul(vars.poolSupplyIndex),
                vars.remainingToWithdraw
            );
            vars.remainingToWithdraw -= vars.toWithdraw;

            supplierSupplyBalance.onPool -= Math.min(
                vars.onPoolSupply,
                vars.toWithdraw.rayDiv(vars.poolSupplyIndex)
            );

            if (vars.remainingToWithdraw == 0) {
                _updateSupplierInDS(_poolToken, _supplier);

                if (supplierSupplyBalance.inP2P == 0 && supplierSupplyBalance.onPool == 0)
                    _setSupplying(_supplier, borrowMask[_poolToken], false);

                _withdrawFromPool(underlyingToken, _poolToken, vars.toWithdraw); // Reverts on error.
                underlyingToken.safeTransfer(_receiver, _amount);

                emit Withdrawn(
                    _supplier,
                    _receiver,
                    _poolToken,
                    _amount,
                    supplierSupplyBalance.onPool,
                    supplierSupplyBalance.inP2P
                );

                return;
            }
        }

        Types.Delta storage delta = deltas[_poolToken];
        vars.p2pSupplyIndex = p2pSupplyIndex[_poolToken];

        supplierSupplyBalance.inP2P -= Math.min(
            supplierSupplyBalance.inP2P,
            vars.remainingToWithdraw.rayDiv(vars.p2pSupplyIndex)
        ); // In peer-to-peer supply unit.
        _updateSupplierInDS(_poolToken, _supplier);

        // Reduce peer-to-peer supply delta.
        if (vars.remainingToWithdraw > 0 && delta.p2pSupplyDelta > 0) {
            uint256 matchedDelta = Math.min(
                delta.p2pSupplyDelta.rayMul(vars.poolSupplyIndex),
                vars.remainingToWithdraw
            ); // In underlying.

            delta.p2pSupplyDelta = delta.p2pSupplyDelta.zeroFloorSub(
                vars.remainingToWithdraw.rayDiv(vars.poolSupplyIndex)
            );
            delta.p2pSupplyAmount -= matchedDelta.rayDiv(vars.p2pSupplyIndex);
            vars.toWithdraw += matchedDelta;
            vars.remainingToWithdraw -= matchedDelta;
            emit P2PSupplyDeltaUpdated(_poolToken, delta.p2pSupplyDelta);
            emit P2PAmountsUpdated(_poolToken, delta.p2pSupplyAmount, delta.p2pBorrowAmount);
        }

        /// Transfer withdraw ///

        // Promote pool suppliers.
        if (
            vars.remainingToWithdraw > 0 &&
            !market[_poolToken].isP2PDisabled &&
            suppliersOnPool[_poolToken].getHead() != address(0)
        ) {
            (uint256 matched, uint256 gasConsumedInMatching) = _matchSuppliers(
                _poolToken,
                vars.remainingToWithdraw,
                vars.remainingGasForMatching
            );
            if (vars.remainingGasForMatching <= gasConsumedInMatching)
                vars.remainingGasForMatching = 0;
            else vars.remainingGasForMatching -= gasConsumedInMatching;

            vars.remainingToWithdraw -= matched;
            vars.toWithdraw += matched;
        }

        if (vars.toWithdraw > 0) _withdrawFromPool(underlyingToken, _poolToken, vars.toWithdraw); // Reverts on error.

        /// Breaking withdraw ///

        // Demote peer-to-peer borrowers.
        if (vars.remainingToWithdraw > 0) {
            uint256 unmatched = _unmatchBorrowers(
                _poolToken,
                vars.remainingToWithdraw,
                vars.remainingGasForMatching
            );

            // Increase peer-to-peer borrow delta.
            if (unmatched < vars.remainingToWithdraw) {
                delta.p2pBorrowDelta += (vars.remainingToWithdraw - unmatched).rayDiv(
                    poolIndexes[_poolToken].poolBorrowIndex
                );
                emit P2PBorrowDeltaUpdated(_poolToken, delta.p2pBorrowDelta);
            }

            delta.p2pSupplyAmount -= Math.min(
                delta.p2pSupplyAmount,
                vars.remainingToWithdraw.rayDiv(vars.p2pSupplyIndex)
            );
            delta.p2pBorrowAmount -= Math.min(
                delta.p2pBorrowAmount,
                unmatched.rayDiv(p2pBorrowIndex[_poolToken])
            );
            emit P2PAmountsUpdated(_poolToken, delta.p2pSupplyAmount, delta.p2pBorrowAmount);

            _borrowFromPool(underlyingToken, vars.remainingToWithdraw); // Reverts on error.
        }

        if (supplierSupplyBalance.inP2P == 0 && supplierSupplyBalance.onPool == 0)
            _setSupplying(_supplier, borrowMask[_poolToken], false);
        underlyingToken.safeTransfer(_receiver, _amount);

        emit Withdrawn(
            _supplier,
            _receiver,
            _poolToken,
            _amount,
            supplierSupplyBalance.onPool,
            supplierSupplyBalance.inP2P
        );
    }

    /// @dev Implements repay logic without security checks.
    /// @param _poolToken The address of the market the user wants to interact with.
    /// @param _repayer The address of the account repaying the debt.
    /// @param _onBehalf The address of the account whose debt is repaid.
    /// @param _amount The amount of token (in underlying).
    /// @param _maxGasForMatching The maximum amount of gas to consume within a matching engine loop.
    function _unsafeRepayLogic(
        address _poolToken,
        address _repayer,
        address _onBehalf,
        uint256 _amount,
        uint256 _maxGasForMatching
    ) internal {
        ERC20 underlyingToken = ERC20(market[_poolToken].underlyingToken);
        underlyingToken.safeTransferFrom(_repayer, address(this), _amount);
        RepayVars memory vars;
        vars.remainingToRepay = _amount;
        vars.remainingGasForMatching = _maxGasForMatching;
        vars.poolBorrowIndex = poolIndexes[_poolToken].poolBorrowIndex;

        Types.BorrowBalance storage borrowerBorrowBalance = borrowBalanceInOf[_poolToken][
            _onBehalf
        ];

        /// Pool repay ///

        vars.borrowedOnPool = borrowerBorrowBalance.onPool;
        if (vars.borrowedOnPool > 0) {
            vars.toRepay = Math.min(
                vars.borrowedOnPool.rayMul(vars.poolBorrowIndex),
                vars.remainingToRepay
            );
            vars.remainingToRepay -= vars.toRepay;

            borrowerBorrowBalance.onPool -= Math.min(
                vars.borrowedOnPool,
                vars.toRepay.rayDiv(vars.poolBorrowIndex)
            ); // In adUnit.

            if (vars.remainingToRepay == 0) {
                _updateBorrowerInDS(_poolToken, _onBehalf);
                _repayToPool(underlyingToken, vars.toRepay); // Reverts on error.

                if (borrowerBorrowBalance.inP2P == 0 && borrowerBorrowBalance.onPool == 0)
                    _setBorrowing(_onBehalf, borrowMask[_poolToken], false);

                emit Repaid(
                    _repayer,
                    _onBehalf,
                    _poolToken,
                    _amount,
                    borrowerBorrowBalance.onPool,
                    borrowerBorrowBalance.inP2P
                );

                return;
            }
        }

        Types.Delta storage delta = deltas[_poolToken];
        vars.p2pSupplyIndex = p2pSupplyIndex[_poolToken];
        vars.p2pBorrowIndex = p2pBorrowIndex[_poolToken];
        vars.poolSupplyIndex = poolIndexes[_poolToken].poolSupplyIndex;
        borrowerBorrowBalance.inP2P -= Math.min(
            borrowerBorrowBalance.inP2P,
            vars.remainingToRepay.rayDiv(vars.p2pBorrowIndex)
        ); // In peer-to-peer borrow unit.
        _updateBorrowerInDS(_poolToken, _onBehalf);

        // Reduce peer-to-peer borrow delta.
        if (vars.remainingToRepay > 0 && delta.p2pBorrowDelta > 0) {
            uint256 matchedDelta = Math.min(
                delta.p2pBorrowDelta.rayMul(vars.poolBorrowIndex),
                vars.remainingToRepay
            ); // In underlying.

            delta.p2pBorrowDelta = delta.p2pBorrowDelta.zeroFloorSub(
                vars.remainingToRepay.rayDiv(vars.poolBorrowIndex)
            );
            delta.p2pBorrowAmount -= matchedDelta.rayDiv(vars.p2pBorrowIndex);
            vars.toRepay += matchedDelta;
            vars.remainingToRepay -= matchedDelta;
            emit P2PBorrowDeltaUpdated(_poolToken, delta.p2pBorrowDelta);
            emit P2PAmountsUpdated(_poolToken, delta.p2pSupplyAmount, delta.p2pBorrowAmount);
        }

        // Repay the fee.
        if (vars.remainingToRepay > 0) {
            // Fee = (p2pBorrowAmount - p2pBorrowDelta) - (p2pSupplyAmount - p2pSupplyDelta).
            // No need to subtract p2pBorrowDelta as it is zero.
            vars.feeToRepay = Math.zeroFloorSub(
                delta.p2pBorrowAmount.rayMul(vars.p2pBorrowIndex),
                delta.p2pSupplyAmount.rayMul(vars.p2pSupplyIndex).zeroFloorSub(
                    delta.p2pSupplyDelta.rayMul(vars.poolSupplyIndex)
                )
            );

            if (vars.feeToRepay > 0) {
                uint256 feeRepaid = Math.min(vars.feeToRepay, vars.remainingToRepay);
                vars.remainingToRepay -= feeRepaid;
                delta.p2pBorrowAmount -= feeRepaid.rayDiv(vars.p2pBorrowIndex);
                emit P2PAmountsUpdated(_poolToken, delta.p2pSupplyAmount, delta.p2pBorrowAmount);
            }
        }

        /// Transfer repay ///

        // Promote pool borrowers.
        if (
            vars.remainingToRepay > 0 &&
            !market[_poolToken].isP2PDisabled &&
            borrowersOnPool[_poolToken].getHead() != address(0)
        ) {
            (uint256 matched, uint256 gasConsumedInMatching) = _matchBorrowers(
                _poolToken,
                vars.remainingToRepay,
                vars.remainingGasForMatching
            );
            if (vars.remainingGasForMatching <= gasConsumedInMatching)
                vars.remainingGasForMatching = 0;
            else vars.remainingGasForMatching -= gasConsumedInMatching;

            vars.remainingToRepay -= matched;
            vars.toRepay += matched;
        }

        _repayToPool(underlyingToken, vars.toRepay); // Reverts on error.

        /// Breaking repay ///

        // Unmote peer-to-peer suppliers.
        if (vars.remainingToRepay > 0) {
            uint256 unmatched = _unmatchSuppliers(
                _poolToken,
                vars.remainingToRepay,
                vars.remainingGasForMatching
            );

            // Increase peer-to-peer supply delta.
            if (unmatched < vars.remainingToRepay) {
                delta.p2pSupplyDelta += (vars.remainingToRepay - unmatched).rayDiv(
                    vars.poolSupplyIndex
                );
                emit P2PSupplyDeltaUpdated(_poolToken, delta.p2pSupplyDelta);
            }

            // Math.min as the last decimal might flip.
            delta.p2pSupplyAmount -= Math.min(
                unmatched.rayDiv(vars.p2pSupplyIndex),
                delta.p2pSupplyAmount
            );
            delta.p2pBorrowAmount -= Math.min(
                vars.remainingToRepay.rayDiv(vars.p2pBorrowIndex),
                delta.p2pBorrowAmount
            );
            emit P2PAmountsUpdated(_poolToken, delta.p2pSupplyAmount, delta.p2pBorrowAmount);

            _supplyToPool(underlyingToken, vars.remainingToRepay); // Reverts on error.
        }

        if (borrowerBorrowBalance.inP2P == 0 && borrowerBorrowBalance.onPool == 0)
            _setBorrowing(_onBehalf, borrowMask[_poolToken], false);

        emit Repaid(
            _repayer,
            _onBehalf,
            _poolToken,
            _amount,
            borrowerBorrowBalance.onPool,
            borrowerBorrowBalance.inP2P
        );
    }

    /// @dev Returns the health factor of the user.
    /// @param _user The user to determine liquidity for.
    /// @param _poolToken The market to hypothetically withdraw from.
    /// @param _withdrawnAmount The number of tokens to hypothetically withdraw (in underlying).
    /// @return The health factor of the user.
    function _getUserHealthFactor(
        address _user,
        address _poolToken,
        uint256 _withdrawnAmount
    ) internal returns (uint256) {
        HealthFactorVars memory vars;
        vars.userMarkets = userMarkets[_user];

        // If the user is not borrowing any asset, return an infinite health factor.
        if (!_isBorrowingAny(vars.userMarkets)) return type(uint256).max;

        Types.LiquidityData memory values = _liquidityData(_user, _poolToken, _withdrawnAmount, 0);

        return
            values.debt > 0 ? values.liquidationThreshold.wadDiv(values.debt) : type(uint256).max;
    }

    /// @dev Checks whether the user can withdraw or not.
    /// @param _user The user to determine liquidity for.
    /// @param _poolToken The market to hypothetically withdraw/borrow in.
    /// @param _withdrawnAmount The number of tokens to hypothetically withdraw (in underlying).
    /// @return Whether the withdraw is allowed or not.
    function _withdrawAllowed(
        address _user,
        address _poolToken,
        uint256 _withdrawnAmount
    ) internal returns (bool) {
        // Aave can enable an oracle sentinel in specific circumstances which can prevent users to borrow.
        // For safety concerns and as a withdraw on Morpho can trigger a borrow on pool, Morpho prevents withdrawals in such circumstances.
        address priceOracleSentinel = addressesProvider.getPriceOracleSentinel();
        if (
            priceOracleSentinel != address(0) &&
            !IPriceOracleSentinel(priceOracleSentinel).isBorrowAllowed()
        ) return false;

        return
            _getUserHealthFactor(_user, _poolToken, _withdrawnAmount) >=
            HEALTH_FACTOR_LIQUIDATION_THRESHOLD;
    }

<<<<<<< HEAD
    /// @dev Checks if the user is liquidatable, knowing the deprecated status.
    /// @param _user The user to check.
    /// @param _isDeprecated Whether the market is deprecated or not.
=======
    /// @dev Returns whether a given user is liquidatable and the applicable close factor, given the deprecated status of the borrowed market.
    /// @param _user The user to check.
    /// @param _isDeprecated Whether the borrowed market is deprecated or not.
>>>>>>> 71bc62ce
    /// @return liquidationAllowed Whether the liquidation is allowed or not.
    /// @return closeFactor The close factor to apply.
    function _liquidationAllowed(address _user, bool _isDeprecated)
        internal
        returns (bool liquidationAllowed, uint256 closeFactor)
    {
        if (_isDeprecated) {
            // Allow liquidation of the whole debt.
            liquidationAllowed = true;
<<<<<<< HEAD
            closeFactor = PercentageMath.PERCENTAGE_FACTOR;
=======
            closeFactor = MAX_BASIS_POINTS;
>>>>>>> 71bc62ce
        } else {
            uint256 healthFactor = _getUserHealthFactor(_user, address(0), 0);
            address priceOracleSentinel = addressesProvider.getPriceOracleSentinel();

            if (priceOracleSentinel != address(0))
                liquidationAllowed = (healthFactor < MINIMUM_HEALTH_FACTOR_LIQUIDATION_THRESHOLD ||
                    (IPriceOracleSentinel(priceOracleSentinel).isLiquidationAllowed() &&
                        healthFactor < HEALTH_FACTOR_LIQUIDATION_THRESHOLD));
            else liquidationAllowed = healthFactor < HEALTH_FACTOR_LIQUIDATION_THRESHOLD;

            if (liquidationAllowed)
                closeFactor = healthFactor > MINIMUM_HEALTH_FACTOR_LIQUIDATION_THRESHOLD
<<<<<<< HEAD
                    ? PercentageMath.HALF_PERCENTAGE_FACTOR
                    : PercentageMath.PERCENTAGE_FACTOR;
=======
                    ? DEFAULT_LIQUIDATION_CLOSE_FACTOR
                    : MAX_LIQUIDATION_CLOSE_FACTOR;
>>>>>>> 71bc62ce
        }
    }
}<|MERGE_RESOLUTION|>--- conflicted
+++ resolved
@@ -698,15 +698,9 @@
             HEALTH_FACTOR_LIQUIDATION_THRESHOLD;
     }
 
-<<<<<<< HEAD
-    /// @dev Checks if the user is liquidatable, knowing the deprecated status.
-    /// @param _user The user to check.
-    /// @param _isDeprecated Whether the market is deprecated or not.
-=======
     /// @dev Returns whether a given user is liquidatable and the applicable close factor, given the deprecated status of the borrowed market.
     /// @param _user The user to check.
     /// @param _isDeprecated Whether the borrowed market is deprecated or not.
->>>>>>> 71bc62ce
     /// @return liquidationAllowed Whether the liquidation is allowed or not.
     /// @return closeFactor The close factor to apply.
     function _liquidationAllowed(address _user, bool _isDeprecated)
@@ -716,11 +710,7 @@
         if (_isDeprecated) {
             // Allow liquidation of the whole debt.
             liquidationAllowed = true;
-<<<<<<< HEAD
             closeFactor = PercentageMath.PERCENTAGE_FACTOR;
-=======
-            closeFactor = MAX_BASIS_POINTS;
->>>>>>> 71bc62ce
         } else {
             uint256 healthFactor = _getUserHealthFactor(_user, address(0), 0);
             address priceOracleSentinel = addressesProvider.getPriceOracleSentinel();
@@ -733,13 +723,8 @@
 
             if (liquidationAllowed)
                 closeFactor = healthFactor > MINIMUM_HEALTH_FACTOR_LIQUIDATION_THRESHOLD
-<<<<<<< HEAD
                     ? PercentageMath.HALF_PERCENTAGE_FACTOR
                     : PercentageMath.PERCENTAGE_FACTOR;
-=======
-                    ? DEFAULT_LIQUIDATION_CLOSE_FACTOR
-                    : MAX_LIQUIDATION_CLOSE_FACTOR;
->>>>>>> 71bc62ce
         }
     }
 }