--- conflicted
+++ resolved
@@ -137,18 +137,12 @@
         uint256 p2pSupplyGrowthFactor;
         uint256 p2pBorrowGrowthFactor;
         if (poolSupplyGrowthFactor <= poolBorrowGrowthFactor) {
-<<<<<<< HEAD
             uint256 p2pGrowthFactor = PercentageMath.weightedAvg(
                 poolSupplyGrowthFactor,
                 poolBorrowGrowthFactor,
                 _params.p2pIndexCursor
             );
 
-=======
-            uint256 p2pGrowthFactor = poolSupplyGrowthFactor.percentMul(
-                PercentageMath.PERCENTAGE_FACTOR - _params.p2pIndexCursor
-            ) + poolBorrowGrowthFactor.percentMul(_params.p2pIndexCursor);
->>>>>>> 516a501a
             p2pSupplyGrowthFactor =
                 p2pGrowthFactor -
                 (p2pGrowthFactor - poolSupplyGrowthFactor).percentMul(_params.reserveFactor);
