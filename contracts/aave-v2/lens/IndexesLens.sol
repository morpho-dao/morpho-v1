// SPDX-License-Identifier: GNU AGPLv3
pragma solidity 0.8.13;

import "../interfaces/IInterestRatesManager.sol";

import "./LensStorage.sol";

/// @title IndexesLens.
/// @author Morpho Labs.
/// @custom:contact security@morpho.xyz
/// @notice Intermediary layer exposing endpoints to query live data related to the Morpho Protocol market indexes & rates.
abstract contract IndexesLens is LensStorage {
    /// PUBLIC ///

    /// @notice Returns the updated peer-to-peer supply index.
    /// @param _poolToken The address of the market.
    /// @return currentP2PSupplyIndex The updated peer-to-peer supply index.
    function getCurrentP2PSupplyIndex(address _poolToken)
        public
        view
        returns (uint256 currentP2PSupplyIndex)
    {
        (, currentP2PSupplyIndex, , ) = _getSupplyIndexes(_poolToken);
    }

    /// @notice Returns the updated peer-to-peer borrow index.
    /// @param _poolToken The address of the market.
    /// @return currentP2PBorrowIndex The updated peer-to-peer borrow index.
    function getCurrentP2PBorrowIndex(address _poolToken)
        public
        view
        returns (uint256 currentP2PBorrowIndex)
    {
        (, currentP2PBorrowIndex, , ) = _getBorrowIndexes(_poolToken);
    }

    /// @notice Returns the updated peer-to-peer and pool indexes.
    /// @param _poolToken The address of the market.
    /// @return p2pSupplyIndex The updated peer-to-peer supply index.
    /// @return p2pBorrowIndex The updated peer-to-peer borrow index.
    /// @return poolSupplyIndex The updated pool supply index.
    /// @return poolBorrowIndex The updated pool borrow index.
    function getIndexes(address _poolToken)
        external
        view
        returns (
            uint256 p2pSupplyIndex,
            uint256 p2pBorrowIndex,
            uint256 poolSupplyIndex,
            uint256 poolBorrowIndex
        )
    {
        (, p2pSupplyIndex, p2pBorrowIndex, poolSupplyIndex, poolBorrowIndex) = _getIndexes(
            _poolToken
        );
    }

    /// @notice Returns the updated pool indexes that would be used by Morpho.
    /// @param _poolToken The address of the market.
    /// @return poolSupplyIndex The updated pool supply index.
    /// @return poolBorrowIndex The updated pool borrow index.
    function getPoolIndexes(address _poolToken)
        external
        view
        returns (uint256 poolSupplyIndex, uint256 poolBorrowIndex)
    {
        return _getPoolIndexes(_poolToken);
    }

    /// INTERNAL ///

    /// @notice Returns the updated peer-to-peer and pool indexes.
    /// @param _poolToken The address of the market.
    /// @return underlyingToken The address of the underlying ERC20 token of the given market.
    /// @return p2pSupplyIndex The updated peer-to-peer supply index.
    /// @return p2pBorrowIndex The updated peer-to-peer borrow index.
    /// @return poolSupplyIndex The updated pool supply index.
    /// @return poolBorrowIndex The updated pool borrow index.
    function _getIndexes(address _poolToken)
        internal
        view
        returns (
            address underlyingToken,
            uint256 p2pSupplyIndex,
            uint256 p2pBorrowIndex,
            uint256 poolSupplyIndex,
            uint256 poolBorrowIndex
        )
    {
        Types.Delta memory delta = morpho.deltas(_poolToken);
        Types.Market memory market = morpho.market(_poolToken);
        Types.PoolIndexes memory lastPoolIndexes = morpho.poolIndexes(_poolToken);
        underlyingToken = market.underlyingToken;

        (poolSupplyIndex, poolBorrowIndex) = _getPoolIndexes(market.underlyingToken);

        (p2pSupplyIndex, p2pBorrowIndex) = InterestRatesModel.computeP2PIndexes(
            Types.P2PIndexComputeParams({
                lastP2PSupplyIndex: morpho.p2pSupplyIndex(_poolToken),
                lastP2PBorrowIndex: morpho.p2pBorrowIndex(_poolToken),
                poolSupplyIndex: poolSupplyIndex,
                poolBorrowIndex: poolBorrowIndex,
                lastPoolSupplyIndex: lastPoolIndexes.poolSupplyIndex,
                lastPoolBorrowIndex: lastPoolIndexes.poolBorrowIndex,
                reserveFactor: market.reserveFactor,
                p2pIndexCursor: market.p2pIndexCursor,
                delta: delta
            })
        );
    }

    /// @notice Returns the updated peer-to-peer supply index.
    /// @param _poolToken The address of the market.
    /// @return market The market from which to compute the peer-to-peer supply index.
    /// @return currentP2PSupplyIndex The updated peer-to-peer supply index.
    /// @return poolSupplyIndex The updated pool supply index.
    /// @return poolBorrowIndex The updated pool borrow index.
    function _getSupplyIndexes(address _poolToken)
        internal
        view
        returns (
            Types.Market memory market,
            uint256 currentP2PSupplyIndex,
            uint256 poolSupplyIndex,
            uint256 poolBorrowIndex
        )
    {
        market = morpho.market(_poolToken);
        Types.Delta memory delta = morpho.deltas(_poolToken);
        Types.PoolIndexes memory lastPoolIndexes = morpho.poolIndexes(_poolToken);

        (poolSupplyIndex, poolBorrowIndex) = _getPoolIndexes(market.underlyingToken);

        Types.GrowthFactors memory growthFactors = InterestRatesModel.computeGrowthFactors(
            poolSupplyIndex,
            poolBorrowIndex,
            lastPoolIndexes.poolSupplyIndex,
            lastPoolIndexes.poolBorrowIndex,
            market.p2pIndexCursor,
            market.reserveFactor
        );

        currentP2PSupplyIndex = InterestRatesModel.computeP2PIndex(
            growthFactors.poolSupplyGrowthFactor,
            growthFactors.p2pSupplyGrowthFactor,
            lastPoolIndexes.poolSupplyIndex,
            morpho.p2pSupplyIndex(_poolToken),
            delta.p2pSupplyDelta,
            delta.p2pSupplyAmount
        );
    }

    /// @notice Returns the updated peer-to-peer borrow index.
    /// @param _poolToken The address of the market.
    /// @return market The market from which to compute the peer-to-peer borrow index.
    /// @return currentP2PBorrowIndex The updated peer-to-peer borrow index.
    /// @return poolSupplyIndex The updated pool supply index.
    /// @return poolBorrowIndex The updated pool borrow index.
    function _getBorrowIndexes(address _poolToken)
        internal
        view
        returns (
            Types.Market memory market,
            uint256 currentP2PBorrowIndex,
            uint256 poolSupplyIndex,
            uint256 poolBorrowIndex
        )
    {
        market = morpho.market(_poolToken);
        Types.Delta memory delta = morpho.deltas(_poolToken);
        Types.PoolIndexes memory lastPoolIndexes = morpho.poolIndexes(_poolToken);

        (poolSupplyIndex, poolBorrowIndex) = _getPoolIndexes(market.underlyingToken);

        Types.GrowthFactors memory growthFactors = InterestRatesModel.computeGrowthFactors(
            poolSupplyIndex,
            poolBorrowIndex,
            lastPoolIndexes.poolSupplyIndex,
            lastPoolIndexes.poolBorrowIndex,
            market.p2pIndexCursor,
            market.reserveFactor
        );

        currentP2PBorrowIndex = InterestRatesModel.computeP2PIndex(
            growthFactors.poolBorrowGrowthFactor,
            growthFactors.p2pBorrowGrowthFactor,
            lastPoolIndexes.poolBorrowIndex,
            morpho.p2pBorrowIndex(_poolToken),
            delta.p2pBorrowDelta,
            delta.p2pBorrowAmount
        );
    }

    function _getPoolIndexes(address _underlying)
        internal
        view
        returns (uint256 poolSupplyIndex, uint256 poolBorrowIndex)
    {
<<<<<<< HEAD
        IInterestRatesManager interestRatesManager = morpho.interestRatesManager();
        (poolSupplyIndex, poolBorrowIndex) = InterestRatesModel.getPoolIndexes(
            pool,
            _underlying,
            _underlying == interestRatesManager.ST_ETH()
                ? interestRatesManager.ST_ETH_BASE_REBASE_INDEX()
                : 0
        );
=======
        poolSupplyIndex = pool.getReserveNormalizedIncome(_underlyingToken);
        poolBorrowIndex = pool.getReserveNormalizedVariableDebt(_underlyingToken);

        if (_underlyingToken == ST_ETH) {
            uint256 rebaseIndex = ILido(ST_ETH).getPooledEthByShares(WadRayMath.RAY);

            poolSupplyIndex = poolSupplyIndex.rayMul(rebaseIndex).rayDiv(ST_ETH_BASE_REBASE_INDEX);
            poolBorrowIndex = poolBorrowIndex.rayMul(rebaseIndex).rayDiv(ST_ETH_BASE_REBASE_INDEX);
        }
>>>>>>> 954edeae
    }
}<|MERGE_RESOLUTION|>--- conflicted
+++ resolved
@@ -196,25 +196,10 @@
         view
         returns (uint256 poolSupplyIndex, uint256 poolBorrowIndex)
     {
-<<<<<<< HEAD
-        IInterestRatesManager interestRatesManager = morpho.interestRatesManager();
         (poolSupplyIndex, poolBorrowIndex) = InterestRatesModel.getPoolIndexes(
             pool,
             _underlying,
-            _underlying == interestRatesManager.ST_ETH()
-                ? interestRatesManager.ST_ETH_BASE_REBASE_INDEX()
-                : 0
-        );
-=======
-        poolSupplyIndex = pool.getReserveNormalizedIncome(_underlyingToken);
-        poolBorrowIndex = pool.getReserveNormalizedVariableDebt(_underlyingToken);
-
-        if (_underlyingToken == ST_ETH) {
-            uint256 rebaseIndex = ILido(ST_ETH).getPooledEthByShares(WadRayMath.RAY);
-
-            poolSupplyIndex = poolSupplyIndex.rayMul(rebaseIndex).rayDiv(ST_ETH_BASE_REBASE_INDEX);
-            poolBorrowIndex = poolBorrowIndex.rayMul(rebaseIndex).rayDiv(ST_ETH_BASE_REBASE_INDEX);
-        }
->>>>>>> 954edeae
+            _underlying == ST_ETH ? ST_ETH_BASE_REBASE_INDEX : 0
+        );
     }
 }