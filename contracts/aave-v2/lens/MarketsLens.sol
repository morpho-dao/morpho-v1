// SPDX-License-Identifier: GNU AGPLv3
pragma solidity 0.8.13;

import "./RatesLens.sol";

/// @title MarketsLens.
/// @author Morpho Labs.
/// @custom:contact security@morpho.xyz
/// @notice Intermediary layer exposing endpoints to query live data related to the Morpho Protocol markets.
abstract contract MarketsLens is RatesLens {
    using ReserveConfiguration for DataTypes.ReserveConfigurationMap;
    using WadRayMath for uint256;
    using MarketLib for Types.Market;

    /// EXTERNAL ///

    /// @notice Checks if a market is created.
    /// @param _poolToken The address of the market to check.
    /// @return true if the market is created and not paused, otherwise false.
    function isMarketCreated(address _poolToken) external view returns (bool) {
        return morpho.market(_poolToken).isCreated;
    }

    /// @notice Checks if a market is created and not paused.
    /// @param _poolToken The address of the market to check.
    /// @return true if the market is created and not paused, otherwise false.
    function isMarketCreatedAndNotPaused(address _poolToken) external view returns (bool) {
        Types.Market memory market = morpho.market(_poolToken);
<<<<<<< HEAD
        return market.isCreatedMemory() && !market.isPausedMemory();
=======
        return market.isCreated && !market.isPaused;
>>>>>>> 8e1ffe89
    }

    /// @notice Checks if a market is created and not paused or partially paused.
    /// @param _poolToken The address of the market to check.
    /// @return true if the market is created, not paused and not partially paused, otherwise false.
    function isMarketCreatedAndNotPausedNorPartiallyPaused(address _poolToken)
        external
        view
        returns (bool)
    {
        Types.Market memory market = morpho.market(_poolToken);
<<<<<<< HEAD
        return market.isCreatedMemory() && !market.isPartiallyPausedMemory();
=======
        return market.isCreated && !market.isPaused && !market.isPartiallyPaused;
>>>>>>> 8e1ffe89
    }

    /// @notice Returns all created markets.
    /// @return marketsCreated The list of market addresses.
    function getAllMarkets() external view returns (address[] memory marketsCreated) {
        return morpho.getMarketsCreated();
    }

    /// @notice For a given market, returns the average supply/borrow rates and amounts of underlying asset supplied and borrowed through Morpho, on the underlying pool and matched peer-to-peer.
    /// @dev The returned values are not updated.
    /// @param _poolToken The address of the market of which to get main data.
    /// @return avgSupplyRatePerYear The average supply rate experienced on the given market.
    /// @return avgBorrowRatePerYear The average borrow rate experienced on the given market.
    /// @return p2pSupplyAmount The total supplied amount matched peer-to-peer, subtracting the supply delta (in underlying).
    /// @return p2pBorrowAmount The total borrowed amount matched peer-to-peer, subtracting the borrow delta (in underlying).
    /// @return poolSupplyAmount The total supplied amount on the underlying pool, adding the supply delta (in underlying).
    /// @return poolBorrowAmount The total borrowed amount on the underlying pool, adding the borrow delta (in underlying).
    function getMainMarketData(address _poolToken)
        external
        view
        returns (
            uint256 avgSupplyRatePerYear,
            uint256 avgBorrowRatePerYear,
            uint256 p2pSupplyAmount,
            uint256 p2pBorrowAmount,
            uint256 poolSupplyAmount,
            uint256 poolBorrowAmount
        )
    {
        (avgSupplyRatePerYear, p2pSupplyAmount, poolSupplyAmount) = getAverageSupplyRatePerYear(
            _poolToken
        );
        (avgBorrowRatePerYear, p2pBorrowAmount, poolBorrowAmount) = getAverageBorrowRatePerYear(
            _poolToken
        );
    }

    /// @notice Returns non-updated indexes, the block at which they were last updated and the total deltas of a given market.
    /// @param _poolToken The address of the market of which to get advanced data.
    /// @return p2pSupplyIndex The peer-to-peer supply index of the given market (in ray).
    /// @return p2pBorrowIndex The peer-to-peer borrow index of the given market (in ray).
    /// @return poolSupplyIndex The pool supply index of the given market (in ray).
    /// @return poolBorrowIndex The pool borrow index of the given market (in ray).
    /// @return lastUpdateTimestamp The block number at which pool indexes were last updated.
    /// @return p2pSupplyDelta The total supply delta (in underlying).
    /// @return p2pBorrowDelta The total borrow delta (in underlying).
    function getAdvancedMarketData(address _poolToken)
        external
        view
        returns (
            uint256 p2pSupplyIndex,
            uint256 p2pBorrowIndex,
            uint256 poolSupplyIndex,
            uint256 poolBorrowIndex,
            uint32 lastUpdateTimestamp,
            uint256 p2pSupplyDelta,
            uint256 p2pBorrowDelta
        )
    {
        (, p2pSupplyIndex, p2pBorrowIndex, poolSupplyIndex, poolBorrowIndex) = _getIndexes(
            _poolToken
        );

        Types.Delta memory delta = morpho.deltas(_poolToken);
        p2pSupplyDelta = delta.p2pSupplyDelta.rayMul(poolSupplyIndex);
        p2pBorrowDelta = delta.p2pBorrowDelta.rayMul(poolBorrowIndex);
        lastUpdateTimestamp = morpho.poolIndexes(_poolToken).lastUpdateTimestamp;
    }

    /// @notice Returns market's configuration.
    /// @return underlying The underlying token address.
    /// @return isCreated Whether the market is created or not.
    /// @return isP2PDisabled Whether user are put in peer-to-peer or not.
    /// @return isPaused Whether the market is paused or not (all entry points on Morpho are frozen; supply, borrow, withdraw, repay and liquidate).
    /// @return isPartiallyPaused Whether the market is partially paused or not (only supply and borrow are frozen).
    /// @return reserveFactor The reserve factor applied to this market.
    /// @return p2pIndexCursor The p2p index cursor applied to this market.
    /// @return loanToValue The ltv of the given market, set by AAVE.
    /// @return liquidationThreshold The liquidation threshold of the given market, set by AAVE.
    /// @return liquidationBonus The liquidation bonus of the given market, set by AAVE.
    /// @return decimals The number of decimals of the underlying token.
    function getMarketConfiguration(address _poolToken)
        external
        view
        returns (
            address underlying,
            bool isCreated,
            bool isP2PDisabled,
            bool isPaused,
            bool isPartiallyPaused,
            uint16 reserveFactor,
            uint16 p2pIndexCursor,
            uint256 loanToValue,
            uint256 liquidationThreshold,
            uint256 liquidationBonus,
            uint256 decimals
        )
    {
        underlying = IAToken(_poolToken).UNDERLYING_ASSET_ADDRESS();

        Types.Market memory market = morpho.market(_poolToken);
<<<<<<< HEAD
        isCreated = market.isCreatedMemory();
        isP2PDisabled = market.isP2PDisabled;
        isPaused = market.isPausedMemory();
        isPartiallyPaused = market.isPartiallyPausedMemory();
=======
        isCreated = market.isCreated;
        isP2PDisabled = market.isP2PDisabled;
        isPaused = market.isPaused;
        isPartiallyPaused = market.isPartiallyPaused;
>>>>>>> 8e1ffe89
        reserveFactor = market.reserveFactor;
        p2pIndexCursor = market.p2pIndexCursor;

        (loanToValue, liquidationThreshold, liquidationBonus, decimals) = _getPoolParams(
            market.underlyingToken
        );
    }

    /// PUBLIC ///

    /// @notice Computes and returns the total distribution of supply for a given market.
    /// @param _poolToken The address of the market to check.
    /// @return p2pSupplyAmount The total supplied amount matched peer-to-peer, subtracting the supply delta (in underlying).
    /// @return poolSupplyAmount The total supplied amount on the underlying pool, adding the supply delta (in underlying).
    function getTotalMarketSupply(address _poolToken)
        public
        view
        returns (uint256 p2pSupplyAmount, uint256 poolSupplyAmount)
    {
        (, p2pSupplyAmount, poolSupplyAmount) = _getTotalMarketSupply(_poolToken);
    }

    /// @notice Computes and returns the total distribution of borrows for a given market.
    /// @param _poolToken The address of the market to check.
    /// @return p2pBorrowAmount The total borrowed amount matched peer-to-peer, subtracting the borrow delta (in underlying).
    /// @return poolBorrowAmount The total borrowed amount on the underlying pool, adding the borrow delta (in underlying).
    function getTotalMarketBorrow(address _poolToken)
        public
        view
        returns (uint256 p2pBorrowAmount, uint256 poolBorrowAmount)
    {
        (, p2pBorrowAmount, poolBorrowAmount) = _getTotalMarketBorrow(_poolToken);
    }

    /// INTERNAL ///

    /// @notice Computes and returns the total distribution of supply for a given market.
    /// @param _poolToken The address of the market to check.
    /// @return underlyingToken The address of the underlying ERC20 token of the given market.
    /// @return p2pSupplyAmount The total supplied amount matched peer-to-peer, subtracting the supply delta (in underlying).
    /// @return poolSupplyAmount The total supplied amount on the underlying pool, adding the supply delta (in underlying).
    function _getTotalMarketSupply(address _poolToken)
        internal
        view
        returns (
            address underlyingToken,
            uint256 p2pSupplyAmount,
            uint256 poolSupplyAmount
        )
    {
        (
            Types.Market memory market,
            uint256 p2pSupplyIndex,
            uint256 poolSupplyIndex,

        ) = _getSupplyIndexes(_poolToken);

        underlyingToken = market.underlyingToken;
        (p2pSupplyAmount, poolSupplyAmount) = _getMarketSupply(
            _poolToken,
            p2pSupplyIndex,
            poolSupplyIndex
        );
    }

    /// @notice Computes and returns the total distribution of borrows for a given market.
    /// @param _poolToken The address of the market to check.
    /// @return underlyingToken The address of the underlying ERC20 token of the given market.
    /// @return p2pBorrowAmount The total borrowed amount matched peer-to-peer, subtracting the borrow delta (in underlying).
    /// @return poolBorrowAmount The total borrowed amount on the underlying pool, adding the borrow delta (in underlying).
    function _getTotalMarketBorrow(address _poolToken)
        internal
        view
        returns (
            address underlyingToken,
            uint256 p2pBorrowAmount,
            uint256 poolBorrowAmount
        )
    {
        (
            Types.Market memory market,
            uint256 p2pBorrowIndex,
            ,
            uint256 poolBorrowIndex
        ) = _getBorrowIndexes(_poolToken);

        underlyingToken = market.underlyingToken;
        DataTypes.ReserveData memory reserve = pool.getReserveData(underlyingToken);

        (p2pBorrowAmount, poolBorrowAmount) = _getMarketBorrow(
            reserve,
            p2pBorrowIndex,
            poolBorrowIndex
        );
    }
}<|MERGE_RESOLUTION|>--- conflicted
+++ resolved
@@ -10,7 +10,6 @@
 abstract contract MarketsLens is RatesLens {
     using ReserveConfiguration for DataTypes.ReserveConfigurationMap;
     using WadRayMath for uint256;
-    using MarketLib for Types.Market;
 
     /// EXTERNAL ///
 
@@ -26,11 +25,7 @@
     /// @return true if the market is created and not paused, otherwise false.
     function isMarketCreatedAndNotPaused(address _poolToken) external view returns (bool) {
         Types.Market memory market = morpho.market(_poolToken);
-<<<<<<< HEAD
-        return market.isCreatedMemory() && !market.isPausedMemory();
-=======
         return market.isCreated && !market.isPaused;
->>>>>>> 8e1ffe89
     }
 
     /// @notice Checks if a market is created and not paused or partially paused.
@@ -42,11 +37,7 @@
         returns (bool)
     {
         Types.Market memory market = morpho.market(_poolToken);
-<<<<<<< HEAD
-        return market.isCreatedMemory() && !market.isPartiallyPausedMemory();
-=======
         return market.isCreated && !market.isPaused && !market.isPartiallyPaused;
->>>>>>> 8e1ffe89
     }
 
     /// @notice Returns all created markets.
@@ -148,17 +139,10 @@
         underlying = IAToken(_poolToken).UNDERLYING_ASSET_ADDRESS();
 
         Types.Market memory market = morpho.market(_poolToken);
-<<<<<<< HEAD
-        isCreated = market.isCreatedMemory();
-        isP2PDisabled = market.isP2PDisabled;
-        isPaused = market.isPausedMemory();
-        isPartiallyPaused = market.isPartiallyPausedMemory();
-=======
         isCreated = market.isCreated;
         isP2PDisabled = market.isP2PDisabled;
         isPaused = market.isPaused;
         isPartiallyPaused = market.isPartiallyPaused;
->>>>>>> 8e1ffe89
         reserveFactor = market.reserveFactor;
         p2pIndexCursor = market.p2pIndexCursor;
 
