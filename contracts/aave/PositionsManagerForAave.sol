// SPDX-License-Identifier: GNU AGPLv3
pragma solidity 0.8.7;

import {IAToken} from "./interfaces/aave/IAToken.sol";
import "./interfaces/aave/IPriceOracleGetter.sol";
import "./interfaces/IMatchingEngineForAave.sol";

import {ReserveConfiguration} from "./libraries/aave/ReserveConfiguration.sol";
import "@rari-capital/solmate/src/utils/SafeTransferLib.sol";
import "../common/libraries/DoubleLinkedList.sol";
import "./libraries/MatchingEngineFns.sol";
import "./libraries/aave/WadRayMath.sol";

import "@openzeppelin/contracts/utils/math/Math.sol";
import "./PositionsManagerForAaveStorage.sol";
import "./MatchingEngineForAave.sol";

import "@openzeppelin/contracts/security/ReentrancyGuard.sol";

/// @title PositionsManagerForAave
<<<<<<< HEAD
/// @dev Smart contract interacting with Aave to enable P2P supply/borrow positions that can fallback on Aave's pool using pool tokens.
contract PositionsManagerForAave is PositionsManagerForAaveStorage, ReentrancyGuard {
    using DoubleLinkedList for DoubleLinkedList.List;
=======
/// @notice Smart contract interacting with Aave to enable P2P supply/borrow positions that can fallback on Aave's pool using pool tokens.
contract PositionsManagerForAave is PositionsManagerForAaveStorage {
    using ReserveConfiguration for DataTypes.ReserveConfigurationMap;
>>>>>>> 83e91086
    using MatchingEngineFns for IMatchingEngineForAave;
    using DoubleLinkedList for DoubleLinkedList.List;
    using SafeTransferLib for ERC20;
    using WadRayMath for uint256;

    /// Enums ///

    enum PositionType {
        SUPPLIERS_IN_P2P,
        SUPPLIERS_ON_POOL,
        BORROWERS_IN_P2P,
        BORROWERS_ON_POOL
    }

    /// Structs ///

    struct AssetLiquidityData {
        uint256 collateralValue; // The collateral value of the asset (in ETH).
        uint256 liquidationValue; // The value which made liquidation possible (in ETH).
        uint256 maxDebtValue; // The maximum possible debt value of the asset (in ETH).
        uint256 debtValue; // The debt value of the asset (in ETH).
        uint256 tokenUnit; // The token unit considering its decimals.
        uint256 underlyingPrice; // The price of the token (in ETH).
        uint256 liquidationThreshold; // The liquidation threshold applied on this token (in basis point).
        uint256 ltv; // The LTV applied on this token (in basis point).
    }

    struct LiquidateVars {
        address tokenBorrowedAddress; // The address of the borrowed asset.
        address tokenCollateralAddress; // The address of the collateral asset.
        uint256 debtValue; // The debt value (in ETH).
        uint256 maxDebtValue; // The maximum debt value possible (in ETH).
        uint256 liquidationValue; // The value for a possible liquidation (in ETH).
        uint256 borrowedPrice; // The price of the asset borrowed (in ETH).
        uint256 collateralPrice; // The price of the collateral asset (in ETH).
        uint256 borrowBalance; // Total borrow balance of the user for a given asset (in underlying).
        uint256 supplyBalance; // The total of collateral of the user (in underlying).
        uint256 amountToSeize; // The amount of collateral the liquidator can seize (in underlying).
        uint256 liquidationBonus; // The liquidation bonus on Aave.
        uint256 collateralReserveDecimals; // The number of decimals of the collateral asset in the reserve.
        uint256 collateralTokenUnit; // The collateral token unit considering its decimals.
        uint256 borrowedReserveDecimals; // The number of decimals of the borrowed asset in the reserve.
        uint256 borrowedTokenUnit; // The unit of borrowed token considering its decimals.
    }

    struct LiquidityData {
        uint256 collateralValue; // The collateral value (in ETH).
        uint256 maxDebtValue; // The maximum debt value possible (in ETH).
        uint256 debtValue; // The debt value (in ETH).
    }

    /// Events ///

    /// @notice Emitted when a supply happens.
    /// @param _user The address of the supplier.
    /// @param _poolTokenAddress The address of the market where assets are supplied into.
    /// @param _amount The amount of assets supplied (in underlying).
    /// @param _balanceOnPool The supply balance on pool after update (in underlying).
    /// @param _balanceInP2P The supply balance in P2P after update (in underlying).
    /// @param _referralCode The referral code of an integrator that may receive rewards. 0 if no referral code.
    event Supplied(
        address indexed _user,
        address indexed _poolTokenAddress,
        uint256 _amount,
        uint256 _balanceOnPool,
        uint256 _balanceInP2P,
        uint16 indexed _referralCode
    );

    /// @notice Emitted when a withdrawal happens.
    /// @param _user The address of the withdrawer.
    /// @param _poolTokenAddress The address of the market from where assets are withdrawn.
    /// @param _amount The amount of assets withdrawn (in underlying).
    /// @param _balanceOnPool The supply balance on pool after update.
    /// @param _balanceInP2P The supply balance in P2P after update.
    event Withdrawn(
        address indexed _user,
        address indexed _poolTokenAddress,
        uint256 _amount,
        uint256 _balanceOnPool,
        uint256 _balanceInP2P
    );

    /// @notice Emitted when a borrow happens.
    /// @param _user The address of the borrower.
    /// @param _poolTokenAddress The address of the market where assets are borrowed.
    /// @param _amount The amount of assets borrowed (in underlying).
    /// @param _balanceOnPool The borrow balance on pool after update.
    /// @param _balanceInP2P The borrow balance in P2P after update.
    /// @param _referralCode The referral code of an integrator that may receive rewards. 0 if no referral code.
    event Borrowed(
        address indexed _user,
        address indexed _poolTokenAddress,
        uint256 _amount,
        uint256 _balanceOnPool,
        uint256 _balanceInP2P,
        uint16 indexed _referralCode
    );

    /// @notice Emitted when a repay happens.
    /// @param _user The address of the repayer.
    /// @param _poolTokenAddress The address of the market where assets are repaid.
    /// @param _amount The amount of assets repaid (in underlying).
    /// @param _balanceOnPool The borrow balance on pool after update.
    /// @param _balanceInP2P The borrow balance in P2P after update.
    event Repaid(
        address indexed _user,
        address indexed _poolTokenAddress,
        uint256 _amount,
        uint256 _balanceOnPool,
        uint256 _balanceInP2P
    );

    /// @notice Emitted when a liquidation happens.
    /// @param _liquidator The address of the liquidator.
    /// @param _liquidatee The address of the liquidatee.
    /// @param _amountRepaid The amount of borrowed asset repaid (in underlying).
    /// @param _poolTokenBorrowedAddress The address of the borrowed asset.
    /// @param _amountSeized The amount of collateral asset seized (in underlying).
    /// @param _poolTokenCollateralAddress The address of the collateral asset seized.
    event Liquidated(
        address indexed _liquidator,
        address indexed _liquidatee,
        uint256 _amountRepaid,
        address _poolTokenBorrowedAddress,
        uint256 _amountSeized,
        address _poolTokenCollateralAddress
    );

    /// @dev Emitted when a new value for `NDS` is set.
    /// @param _newValue The new value of `NDS`.
    event NDSSet(uint8 _newValue);

    /// @dev Emitted when a new `maxGas` is set.
    /// @param _maxGas The new `maxGas`.
    event MaxGasSet(MaxGas _maxGas);

    /// @dev Emitted the address of the `treasuryVault` is set.
    /// @param _newTreasuryVaultAddress The new address of the `treasuryVault`.
    event TreasuryVaultSet(address _newTreasuryVaultAddress);

    /// @notice Emitted the address of the `rewardsManager` is set.
    /// @param _newRewardsManagerAddress The new address of the `rewardsManager`.
    event RewardsManagerSet(address _newRewardsManagerAddress);

    /// @notice Emitted the address of the `aaveIncentivesController` is set.
    /// @param _aaveIncentivesController The new address of the `aaveIncentivesController`.
    event AaveIncentivesControllerSet(address _aaveIncentivesController);

    /// @notice Emitted when a market is paused or unpaused.
    /// @param _poolTokenAddress The address of the pool token concerned..
    /// @param _newStatus The new pause status of the market.
    event PauseStatusSet(address _poolTokenAddress, bool _newStatus);

    /// @notice Emitted when the DAO claims fees.
    /// @param _poolTokenAddress The address of the pool token concerned.
    /// @param _amountClaimed The amount of underlying token claimed.
    event FeesClaimed(address _poolTokenAddress, uint256 _amountClaimed);

    /// @notice Emitted when a reserve fee is claimed.
    /// @param _poolTokenAddress The address of the pool token concerned.
    /// @param _amountClaimed The amount of reward token claimed.
    event ReserveFeeClaimed(address _poolTokenAddress, uint256 _amountClaimed);

    /// @notice Emitted when a user claims rewards.
    /// @param _user The address of the claimer.
    /// @param _amountClaimed The amount of reward token claimed.
    event RewardsClaimed(address _user, uint256 _amountClaimed);

    /// @dev Emitted when a user claims rewards and swaps them to Morpho tokens.
    /// @param _user The address of the claimer.
    /// @param _amountIn The amount of reward token swapped.
    /// @param _amountOut The amount of tokens received.
    event RewardsClaimedAndSwapped(address _user, uint256 _amountIn, uint256 _amountOut);

    /// Errors ///

    /// @notice Thrown when the amount is equal to 0.
    error AmountIsZero();

    /// @notice Thrown when the market is not created yet.
    error MarketNotCreated();

    /// @notice Thrown when the market is paused.
    error MarketPaused();

    /// @notice Thrown when the market is not listed on Aave.
    error MarketIsNotListedOnAave();

    /// @notice Thrown when the debt value is above the maximum debt value.
    error DebtValueAboveMax();

    /// @notice Thrown when the debt value is not above the maximum debt value.
    error DebtValueNotAboveMax();

    /// @notice Thrown when the amount of collateral to seize is above the collateral amount.
    error ToSeizeAboveCollateral();

    /// @notice Thrown when the amount repaid during the liquidation is above what is allowed to be repaid.
    error AmountAboveWhatAllowedToRepay();

    /// Modifiers ///

    /// @notice Prevents a user to trigger a function when market is not created or paused.
    /// @param _poolTokenAddress The address of the market to check.
    modifier isMarketCreatedAndNotPaused(address _poolTokenAddress) {
        if (!marketsManager.isCreated(_poolTokenAddress)) revert MarketNotCreated();
        if (paused[_poolTokenAddress]) revert MarketPaused();
        _;
    }

    /// External ///

    /// @notice Initializes the PositionsManagerForAave contract.
    /// @param _marketsManager The `marketsManager`.
    /// @param _lendingPoolAddressesProvider The `addressesProvider`.
    /// @param _swapManager The `swapManager`.
    function initialize(
        IMarketsManagerForAave _marketsManager,
        ILendingPoolAddressesProvider _lendingPoolAddressesProvider,
        ISwapManager _swapManager,
        MaxGas memory _maxGas
    ) external initializer {
        __UUPSUpgradeable_init();
        __ReentrancyGuard_init();
        __Ownable_init();

        maxGas = _maxGas;
        marketsManager = _marketsManager;
        addressesProvider = _lendingPoolAddressesProvider;
        lendingPool = ILendingPool(addressesProvider.getLendingPool());
        matchingEngine = new MatchingEngineForAave();
        swapManager = _swapManager;

        NDS = 20;
    }

    /// @notice Sets the `aaveIncentivesController`.
    /// @param _aaveIncentivesController The address of the `aaveIncentivesController`.
    function setAaveIncentivesController(address _aaveIncentivesController) external onlyOwner {
        aaveIncentivesController = IAaveIncentivesController(_aaveIncentivesController);
        emit AaveIncentivesControllerSet(_aaveIncentivesController);
    }

    /// @dev Sets `NDS`.
    /// @param _newNDS The new `NDS` value.
    function setNDS(uint8 _newNDS) external onlyOwner {
        NDS = _newNDS;
        emit NDSSet(_newNDS);
    }

    /// @dev Sets `maxGas`.
    /// @param _maxGas The new `maxGas`.
    function setMaxGas(MaxGas memory _maxGas) external onlyOwner {
        maxGas = _maxGas;
        emit MaxGasSet(_maxGas);
    }

    /// @notice Sets the `_newTreasuryVaultAddress`.
    /// @param _newTreasuryVaultAddress The address of the new `treasuryVault`.
    function setTreasuryVault(address _newTreasuryVaultAddress) external onlyOwner {
        treasuryVault = _newTreasuryVaultAddress;
        emit TreasuryVaultSet(_newTreasuryVaultAddress);
    }

    /// @dev Sets the `rewardsManager`.
    /// @param _rewardsManagerAddress The address of the `rewardsManager`.
    function setRewardsManager(address _rewardsManagerAddress) external onlyOwner {
        rewardsManager = IRewardsManagerForAave(_rewardsManagerAddress);
        emit RewardsManagerSet(_rewardsManagerAddress);
    }

    /// @dev Sets the pause status on a specific market in case of emergency.
    /// @param _poolTokenAddress The address of the market to pause/unpause.
    function setPauseStatus(address _poolTokenAddress) external onlyOwner {
        bool newPauseStatus = !paused[_poolTokenAddress];
        paused[_poolTokenAddress] = newPauseStatus;
        emit PauseStatusSet(_poolTokenAddress, newPauseStatus);
    }

    /// @dev Transfers the protocol reserve fee to the DAO.
    /// @param _poolTokenAddress The address of the market on which we want to claim the reserve fee.
    function claimToTreasury(address _poolTokenAddress)
        external
        onlyOwner
        isMarketCreatedAndNotPaused(_poolTokenAddress)
    {
        ERC20 underlyingToken = ERC20(IAToken(_poolTokenAddress).UNDERLYING_ASSET_ADDRESS());
        uint256 amountToClaim = underlyingToken.balanceOf(address(this));
        underlyingToken.safeTransfer(treasuryVault, amountToClaim);
        emit ReserveFeeClaimed(_poolTokenAddress, amountToClaim);
    }

    /// @notice Claims rewards for the given assets and the unclaimed rewards.
    /// @param _assets The assets to claim rewards from (aToken or variable debt token).
    /// @param _swap Whether or not to swap reward tokens for Morpho tokens.
    function claimRewards(address[] calldata _assets, bool _swap) external {
        uint256 amountToClaim = rewardsManager.claimRewards(_assets, type(uint256).max, msg.sender);

        if (amountToClaim > 0) {
            if (_swap) {
                uint256 amountClaimed = aaveIncentivesController.claimRewards(
                    _assets,
                    amountToClaim,
                    address(swapManager)
                );
                uint256 amountOut = swapManager.swapToMorphoToken(amountClaimed, msg.sender);
                emit RewardsClaimedAndSwapped(msg.sender, amountClaimed, amountOut);
            } else {
                uint256 amountClaimed = aaveIncentivesController.claimRewards(
                    _assets,
                    amountToClaim,
                    msg.sender
                );
                emit RewardsClaimed(msg.sender, amountClaimed);
            }
        }
    }

    /// @notice Gets the head of the data structure on a specific market (for UI).
    /// @param _poolTokenAddress The address of the market from which to get the head.
    /// @param _positionType The type of user from which to get the head.
    /// @return head The head in the data structure.
    function getHead(address _poolTokenAddress, PositionType _positionType)
        external
        view
        returns (address head)
    {
        if (_positionType == PositionType.SUPPLIERS_IN_P2P)
            head = suppliersInP2P[_poolTokenAddress].getHead();
        else if (_positionType == PositionType.SUPPLIERS_ON_POOL)
            head = suppliersOnPool[_poolTokenAddress].getHead();
        else if (_positionType == PositionType.BORROWERS_IN_P2P)
            head = borrowersInP2P[_poolTokenAddress].getHead();
        else if (_positionType == PositionType.BORROWERS_ON_POOL)
            head = borrowersOnPool[_poolTokenAddress].getHead();
    }

    /// @notice Gets the next user after `_user` in the data structure on a specific market (for UI).
    /// @param _poolTokenAddress The address of the market from which to get the user.
    /// @param _positionType The type of user from which to get the next user.
    /// @param _user The address of the user from which to get the next user.
    /// @return next The next user in the data structure.
    function getNext(
        address _poolTokenAddress,
        PositionType _positionType,
        address _user
    ) external view returns (address next) {
        if (_positionType == PositionType.SUPPLIERS_IN_P2P)
            next = suppliersInP2P[_poolTokenAddress].getNext(_user);
        else if (_positionType == PositionType.SUPPLIERS_ON_POOL)
            next = suppliersOnPool[_poolTokenAddress].getNext(_user);
        else if (_positionType == PositionType.BORROWERS_IN_P2P)
            next = borrowersInP2P[_poolTokenAddress].getNext(_user);
        else if (_positionType == PositionType.BORROWERS_ON_POOL)
            next = borrowersOnPool[_poolTokenAddress].getNext(_user);
    }

    /// @notice Supplies underlying tokens in a specific market.
    /// @param _poolTokenAddress The address of the market the user wants to supply.
    /// @param _amount The amount of token (in underlying).
    /// @param _referralCode The referral code of an integrator that may receive rewards. 0 if no referral code.
    function supply(
        address _poolTokenAddress,
        uint256 _amount,
        uint16 _referralCode
    ) external nonReentrant {
        _supply(_poolTokenAddress, _amount, maxGas.supply);

        emit Supplied(
            msg.sender,
            _poolTokenAddress,
            _amount,
            supplyBalanceInOf[_poolTokenAddress][msg.sender].onPool,
            supplyBalanceInOf[_poolTokenAddress][msg.sender].inP2P,
            _referralCode
        );
    }

    /// @notice Supplies underlying tokens in a specific market.
    /// @param _poolTokenAddress The address of the market the user wants to supply.
    /// @param _amount The amount of token (in underlying).
    /// @param _referralCode The referral code of an integrator that may receive rewards. 0 if no referral code.
    /// @param _maxGasToConsume The maximum amount of gas to consume within a matching engine loop.
    function supply(
        address _poolTokenAddress,
        uint256 _amount,
        uint16 _referralCode,
        uint256 _maxGasToConsume
    ) external nonReentrant {
        _supply(_poolTokenAddress, _amount, _maxGasToConsume);

        emit Supplied(
            msg.sender,
            _poolTokenAddress,
            _amount,
            supplyBalanceInOf[_poolTokenAddress][msg.sender].onPool,
            supplyBalanceInOf[_poolTokenAddress][msg.sender].inP2P,
            _referralCode
        );
    }

    /// @notice Borrows underlying tokens in a specific market.
    /// @param _poolTokenAddress The address of the markets the user wants to enter.
    /// @param _amount The amount of token (in underlying).
    /// @param _referralCode The referral code of an integrator that may receive rewards. 0 if no referral code.
    function borrow(
        address _poolTokenAddress,
        uint256 _amount,
        uint16 _referralCode
    ) external nonReentrant {
        _borrow(_poolTokenAddress, _amount, maxGas.borrow);

        emit Borrowed(
            msg.sender,
            _poolTokenAddress,
            _amount,
            borrowBalanceInOf[_poolTokenAddress][msg.sender].onPool,
            borrowBalanceInOf[_poolTokenAddress][msg.sender].inP2P,
            _referralCode
        );
    }

    /// @notice Supplies underlying tokens in a specific market.
    /// @param _poolTokenAddress The address of the market the user wants to supply.
    /// @param _amount The amount of token (in underlying).
    /// @param _referralCode The referral code of an integrator that may receive rewards. 0 if no referral code.
    /// @param _maxGasToConsume The maximum amount of gas to consume within a matching engine loop.
    function borrow(
        address _poolTokenAddress,
        uint256 _amount,
        uint16 _referralCode,
        uint256 _maxGasToConsume
    ) external nonReentrant {
        _borrow(_poolTokenAddress, _amount, _maxGasToConsume);

        emit Borrowed(
            msg.sender,
            _poolTokenAddress,
            _amount,
            borrowBalanceInOf[_poolTokenAddress][msg.sender].onPool,
            borrowBalanceInOf[_poolTokenAddress][msg.sender].inP2P,
            _referralCode
        );
    }

    /// @notice Withdraws underlying tokens in a specific market.
    /// @param _poolTokenAddress The address of the market the user wants to interact with.
    /// @param _amount The amount in tokens to withdraw from supply.
    function withdraw(address _poolTokenAddress, uint256 _amount) external nonReentrant {
        marketsManager.updateP2PExchangeRates(_poolTokenAddress);

        uint256 toWithdraw = Math.min(
            _getUserSupplyBalanceInOf(
                _poolTokenAddress,
                msg.sender,
                IAToken(_poolTokenAddress).UNDERLYING_ASSET_ADDRESS()
            ),
            _amount
        );

        _checkUserLiquidity(msg.sender, _poolTokenAddress, toWithdraw, 0);
        _withdraw(_poolTokenAddress, toWithdraw, msg.sender, msg.sender, maxGas.withdraw);
    }

    /// @notice Repays debt of the user.
    /// @dev `msg.sender` must have approved Morpho's contract to spend the underlying `_amount`.
    /// @param _poolTokenAddress The address of the market the user wants to interact with.
    /// @param _amount The amount of token (in underlying).
    function repay(address _poolTokenAddress, uint256 _amount) external nonReentrant {
        marketsManager.updateP2PExchangeRates(_poolTokenAddress);

        uint256 toRepay = Math.min(
            _getUserBorrowBalanceInOf(
                _poolTokenAddress,
                msg.sender,
                IAToken(_poolTokenAddress).UNDERLYING_ASSET_ADDRESS()
            ),
            _amount
        );

        _repay(_poolTokenAddress, msg.sender, toRepay, maxGas.repay);
    }

    /// @notice Allows someone to liquidate a position.
    /// @param _poolTokenBorrowedAddress The address of the pool token the liquidator wants to repay.
    /// @param _poolTokenCollateralAddress The address of the collateral pool token the liquidator wants to seize.
    /// @param _borrower The address of the borrower to liquidate.
    /// @param _amount The amount of token (in underlying).
    function liquidate(
        address _poolTokenBorrowedAddress,
        address _poolTokenCollateralAddress,
        address _borrower,
        uint256 _amount
    ) external nonReentrant {
        if (_amount == 0) revert AmountIsZero();

        LiquidateVars memory vars;
        (vars.debtValue, , vars.liquidationValue) = _getUserHypotheticalBalanceStates(
            _borrower,
            address(0),
            0,
            0
        );
        if (vars.debtValue <= vars.liquidationValue) revert DebtValueNotAboveMax();

        IAToken poolTokenBorrowed = IAToken(_poolTokenBorrowedAddress);
        vars.tokenBorrowedAddress = poolTokenBorrowed.UNDERLYING_ASSET_ADDRESS();

        vars.borrowBalance = _getUserBorrowBalanceInOf(
            _poolTokenBorrowedAddress,
            _borrower,
            vars.tokenBorrowedAddress
        );

        if (_amount > (vars.borrowBalance * LIQUIDATION_CLOSE_FACTOR_PERCENT) / MAX_BASIS_POINTS)
            revert AmountAboveWhatAllowedToRepay(); // Same mechanism as Aave. Liquidator cannot repay more than part of the debt (cf close factor on Aave).

        _repay(_poolTokenBorrowedAddress, _borrower, _amount, 0);

        IAToken poolTokenCollateral = IAToken(_poolTokenCollateralAddress);
        vars.tokenCollateralAddress = poolTokenCollateral.UNDERLYING_ASSET_ADDRESS();

        IPriceOracleGetter oracle = IPriceOracleGetter(addressesProvider.getPriceOracle());
        vars.borrowedPrice = oracle.getAssetPrice(vars.tokenBorrowedAddress); // In ETH
        vars.collateralPrice = oracle.getAssetPrice(vars.tokenCollateralAddress); // In ETH

        (, , vars.liquidationBonus, vars.collateralReserveDecimals, ) = lendingPool
        .getConfiguration(vars.tokenCollateralAddress)
        .getParamsMemory();
        (, , , vars.borrowedReserveDecimals, ) = lendingPool
        .getConfiguration(vars.tokenBorrowedAddress)
        .getParamsMemory();
        vars.collateralTokenUnit = 10**vars.collateralReserveDecimals;
        vars.borrowedTokenUnit = 10**vars.borrowedReserveDecimals;

        // Calculate the amount of collateral to seize (cf Aave):
        // seizeAmount = repayAmount * liquidationBonus * borrowedPrice * collateralTokenUnit / (collateralPrice * borrowedTokenUnit)
        vars.amountToSeize =
            (_amount * vars.borrowedPrice * vars.collateralTokenUnit * vars.liquidationBonus) /
            (vars.borrowedTokenUnit * vars.collateralPrice * MAX_BASIS_POINTS); // Same mechanism as aave. The collateral amount to seize is given.

        vars.supplyBalance = _getUserSupplyBalanceInOf(
            _poolTokenCollateralAddress,
            _borrower,
            vars.tokenCollateralAddress
        );

        if (vars.amountToSeize > vars.supplyBalance) revert ToSeizeAboveCollateral();

        _withdraw(_poolTokenCollateralAddress, vars.amountToSeize, _borrower, msg.sender, 0);

        emit Liquidated(
            msg.sender,
            _borrower,
            _amount,
            _poolTokenBorrowedAddress,
            vars.amountToSeize,
            _poolTokenCollateralAddress
        );
    }

    /// @notice Returns the collateral value, debt value and max debt value of a given user (in ETH).
    /// @param _user The user to determine liquidity for.
    /// @return collateralValue The collateral value of the user (in ETH).
    /// @return debtValue The current debt value of the user (in ETH).
    /// @return maxDebtValue The maximum possible debt value of the user (in ETH).
    /// @return liquidationValue The value which made liquidation possible (in ETH).
    function getUserBalanceStates(address _user)
        external
        view
        returns (
            uint256 collateralValue,
            uint256 debtValue,
            uint256 maxDebtValue,
            uint256 liquidationValue
        )
    {
        IPriceOracleGetter oracle = IPriceOracleGetter(addressesProvider.getPriceOracle());

        for (uint256 i; i < enteredMarkets[_user].length; i++) {
            address poolTokenEntered = enteredMarkets[_user][i];
            AssetLiquidityData memory assetData = getUserLiquidityDataForAsset(
                _user,
                poolTokenEntered,
                oracle
            );

            collateralValue += assetData.collateralValue;
            maxDebtValue += assetData.maxDebtValue;
            debtValue += assetData.debtValue;
            liquidationValue += assetData.liquidationValue;
        }
    }

    /// @notice Returns the maximum amount available for withdraw and borrow for `_user` related to `_poolTokenAddress` (in underlyings).
    /// @param _user The user to determine the capacities for.
    /// @param _poolTokenAddress The address of the market.
    /// @return withdrawable The maximum withdrawable amount of underlying token allowed (in underlying).
    /// @return borrowable The maximum borrowable amount of underlying token allowed (in underlying).
    function getUserMaxCapacitiesForAsset(address _user, address _poolTokenAddress)
        external
        view
        returns (uint256 withdrawable, uint256 borrowable)
    {
        LiquidityData memory data;
        AssetLiquidityData memory assetData;
        IPriceOracleGetter oracle = IPriceOracleGetter(addressesProvider.getPriceOracle());

        for (uint256 i; i < enteredMarkets[_user].length; i++) {
            address poolTokenEntered = enteredMarkets[_user][i];

            if (_poolTokenAddress != poolTokenEntered) {
                assetData = getUserLiquidityDataForAsset(_user, poolTokenEntered, oracle);

                data.maxDebtValue += assetData.maxDebtValue;
                data.debtValue += assetData.debtValue;
            }
        }

        assetData = getUserLiquidityDataForAsset(_user, _poolTokenAddress, oracle);

        data.maxDebtValue += assetData.maxDebtValue;
        data.debtValue += assetData.debtValue;

        // Not possible to withdraw nor borrow
        if (data.maxDebtValue < data.debtValue) return (0, 0);

        uint256 differenceInUnderlying = ((data.maxDebtValue - data.debtValue) *
            assetData.tokenUnit) / assetData.underlyingPrice;

        withdrawable =
            (assetData.collateralValue * assetData.tokenUnit) /
            assetData.underlyingPrice;
        if (assetData.ltv != 0) {
            withdrawable = Math.min(
                withdrawable,
                (differenceInUnderlying * MAX_BASIS_POINTS) / assetData.ltv
            );
        }

        borrowable = differenceInUnderlying;
    }

    /// Public ///

    /// @notice Returns the data related to `_poolTokenAddress` for the `_user`.
    /// @param _user The user to determine data for.
    /// @param _poolTokenAddress The address of the market.
    /// @return assetData The data related to this asset.
    function getUserLiquidityDataForAsset(
        address _user,
        address _poolTokenAddress,
        IPriceOracleGetter oracle
    ) public view returns (AssetLiquidityData memory assetData) {
        // Compute the current debt amount (in underlying)
        address underlyingAddress = IAToken(_poolTokenAddress).UNDERLYING_ASSET_ADDRESS();
        assetData.debtValue = _getUserBorrowBalanceInOf(
            _poolTokenAddress,
            _user,
            underlyingAddress
        );

        // Compute the current collateral amount (in underlying)
        assetData.collateralValue = _getUserSupplyBalanceInOf(
            _poolTokenAddress,
            _user,
            underlyingAddress
        );

        assetData.underlyingPrice = oracle.getAssetPrice(underlyingAddress); // In ETH
        (uint256 ltv, uint256 liquidationThreshold, , uint256 reserveDecimals, ) = lendingPool
        .getConfiguration(underlyingAddress)
        .getParamsMemory();
        assetData.ltv = ltv;
        assetData.liquidationThreshold = liquidationThreshold;
        assetData.tokenUnit = 10**reserveDecimals;

        // Then, convert values to ETH
        assetData.collateralValue =
            (assetData.collateralValue * assetData.underlyingPrice) /
            assetData.tokenUnit;
        assetData.maxDebtValue = (assetData.collateralValue * ltv) / MAX_BASIS_POINTS;
        assetData.liquidationValue =
            (assetData.collateralValue * liquidationThreshold) /
            MAX_BASIS_POINTS;
        assetData.debtValue =
            (assetData.debtValue * assetData.underlyingPrice) /
            assetData.tokenUnit;
    }

    /// Internal ///

    /// @dev Implements supply logic.
    /// @param _poolTokenAddress The address of the market the user wants to supply.
    /// @param _amount The amount of token (in underlying).
    /// @param _maxGasToConsume The maximum amount of gas to consume within a matching engine loop.
    function _supply(
        address _poolTokenAddress,
        uint256 _amount,
        uint256 _maxGasToConsume
    ) internal isMarketCreatedAndNotPaused(_poolTokenAddress) {
        _handleMembership(_poolTokenAddress, msg.sender);
        marketsManager.updateRates(_poolTokenAddress);
        ERC20 underlyingToken = ERC20(IAToken(_poolTokenAddress).UNDERLYING_ASSET_ADDRESS());
        underlyingToken.safeTransferFrom(msg.sender, address(this), _amount);
        uint256 remainingToSupplyToPool = _amount;

        /// Supply in P2P ///

        if (
            borrowersOnPool[_poolTokenAddress].getHead() != address(0) &&
            !marketsManager.noP2P(_poolTokenAddress)
        ) {
            uint256 supplyP2PExchangeRate = marketsManager.supplyP2PExchangeRate(_poolTokenAddress);
            uint256 matched = matchingEngine.matchBorrowersDC(
                IAToken(_poolTokenAddress),
                underlyingToken,
                _amount,
                _maxGasToConsume
            ); // In underlying

            if (matched > 0) {
                _repayERC20ToPool(
                    _poolTokenAddress,
                    underlyingToken,
                    matched,
                    lendingPool.getReserveNormalizedVariableDebt(address(underlyingToken))
                ); // Revert on error

                supplyBalanceInOf[_poolTokenAddress][msg.sender].inP2P += matched.divWadByRay(
                    supplyP2PExchangeRate
                ); // In p2pUnit
                matchingEngine.updateSuppliersDC(_poolTokenAddress, msg.sender);
            }
            remainingToSupplyToPool -= matched;
        }

        /// Supply on pool ///

        if (remainingToSupplyToPool > 0) {
            uint256 normalizedIncome = lendingPool.getReserveNormalizedIncome(
                address(underlyingToken)
            );
            supplyBalanceInOf[_poolTokenAddress][msg.sender].onPool += remainingToSupplyToPool
            .divWadByRay(normalizedIncome); // Scaled Balance
            matchingEngine.updateSuppliersDC(_poolTokenAddress, msg.sender);
            _supplyERC20ToPool(_poolTokenAddress, underlyingToken, remainingToSupplyToPool); // Revert on error
        }
    }

    /// @dev Implements borrow logic.
    /// @param _poolTokenAddress The address of the markets the user wants to enter.
    /// @param _amount The amount of token (in underlying).
    /// @param _maxGasToConsume The maximum amount of gas to consume within a matching engine loop.
    function _borrow(
        address _poolTokenAddress,
        uint256 _amount,
        uint256 _maxGasToConsume
    ) internal isMarketCreatedAndNotPaused(_poolTokenAddress) {
        _handleMembership(_poolTokenAddress, msg.sender);
        _checkUserLiquidity(msg.sender, _poolTokenAddress, 0, _amount);
        ERC20 underlyingToken = ERC20(IAToken(_poolTokenAddress).UNDERLYING_ASSET_ADDRESS());
        uint256 remainingToBorrowOnPool = _amount;

        /// Borrow in P2P ///

        if (
            suppliersOnPool[_poolTokenAddress].getHead() != address(0) &&
            !marketsManager.noP2P(_poolTokenAddress)
        ) {
            uint256 borrowP2PExchangeRate = marketsManager.borrowP2PExchangeRate(_poolTokenAddress);
            uint256 matched = matchingEngine.matchSuppliersDC(
                IAToken(_poolTokenAddress),
                underlyingToken,
                _amount,
                _maxGasToConsume
            ); // In underlying

            if (matched > 0) {
                matched = Math.min(matched, IAToken(_poolTokenAddress).balanceOf(address(this)));
                _withdrawERC20FromPool(_poolTokenAddress, underlyingToken, matched); // Revert on error

                borrowBalanceInOf[_poolTokenAddress][msg.sender].inP2P += matched.divWadByRay(
                    borrowP2PExchangeRate
                ); // In p2pUnit
                matchingEngine.updateBorrowersDC(_poolTokenAddress, msg.sender);
            }

            remainingToBorrowOnPool -= matched;
        }

        /// Borrow on pool ///

        if (remainingToBorrowOnPool > 0) {
            uint256 normalizedVariableDebt = lendingPool.getReserveNormalizedVariableDebt(
                address(underlyingToken)
            );
            borrowBalanceInOf[_poolTokenAddress][msg.sender].onPool += remainingToBorrowOnPool
            .divWadByRay(normalizedVariableDebt); // In adUnit
            matchingEngine.updateBorrowersDC(_poolTokenAddress, msg.sender);
            _borrowERC20FromPool(_poolTokenAddress, underlyingToken, remainingToBorrowOnPool);
        }

        underlyingToken.safeTransfer(msg.sender, _amount);
    }

    /// @dev Implements withdraw logic.
    /// @param _poolTokenAddress The address of the market the user wants to interact with.
    /// @param _amount The amount of token (in underlying).
    /// @param _supplier The address of the supplier.
    /// @param _receiver The address of the user who will receive the tokens.
    /// @param _maxGasToConsume The maximum amount of gas to consume within a matching engine loop.
    function _withdraw(
        address _poolTokenAddress,
        uint256 _amount,
        address _supplier,
        address _receiver,
        uint256 _maxGasToConsume
    ) internal isMarketCreatedAndNotPaused(_poolTokenAddress) {
        if (_amount == 0) revert AmountIsZero();
        IAToken poolToken = IAToken(_poolTokenAddress);
        ERC20 underlyingToken = ERC20(poolToken.UNDERLYING_ASSET_ADDRESS());
        uint256 remainingToWithdraw = _amount;

        /// Soft withdraw ///

        if (supplyBalanceInOf[_poolTokenAddress][_supplier].onPool > 0) {
            uint256 normalizedIncome = lendingPool.getReserveNormalizedIncome(
                address(underlyingToken)
            );
            uint256 onPoolSupply = supplyBalanceInOf[_poolTokenAddress][_supplier].onPool;
            uint256 withdrawnInUnderlying = Math.min(
                Math.min(onPoolSupply.mulWadByRay(normalizedIncome), remainingToWithdraw),
                poolToken.balanceOf(address(this))
            );

            supplyBalanceInOf[_poolTokenAddress][_supplier].onPool -= Math.min(
                onPoolSupply,
                withdrawnInUnderlying.divWadByRay(normalizedIncome)
            ); // In poolToken
            matchingEngine.updateSuppliersDC(_poolTokenAddress, _supplier);

            if (withdrawnInUnderlying > 0)
                _withdrawERC20FromPool(_poolTokenAddress, underlyingToken, withdrawnInUnderlying); // Revert on error
            remainingToWithdraw -= withdrawnInUnderlying;
        }

        /// Transfer withdraw ///

        if (remainingToWithdraw > 0) {
            supplyBalanceInOf[_poolTokenAddress][_supplier].inP2P -= Math.min(
                supplyBalanceInOf[_poolTokenAddress][_supplier].inP2P,
                remainingToWithdraw.divWadByRay(
                    marketsManager.supplyP2PExchangeRate(_poolTokenAddress)
                )
            ); // In p2pUnit
            matchingEngine.updateSuppliersDC(_poolTokenAddress, _supplier);

            uint256 matched;
            if (
                suppliersOnPool[_poolTokenAddress].getHead() != address(0) &&
                !marketsManager.noP2P(_poolTokenAddress)
            ) {
                matched = matchingEngine.matchSuppliersDC(
                    poolToken,
                    underlyingToken,
                    remainingToWithdraw,
                    _maxGasToConsume / 2
                );

                if (matched > 0) {
                    matched = Math.min(
                        matched,
                        IAToken(_poolTokenAddress).balanceOf(address(this))
                    );
                    _withdrawERC20FromPool(_poolTokenAddress, underlyingToken, matched); // Revert on error
                    remainingToWithdraw -= matched;
                }
            }

            /// Hard withdraw ///

            if (remainingToWithdraw > 0) {
                matchingEngine.unmatchBorrowersDC(
                    _poolTokenAddress,
                    remainingToWithdraw,
                    _maxGasToConsume / 2
                );

                _borrowERC20FromPool(_poolTokenAddress, underlyingToken, remainingToWithdraw); // Revert on error
            }
        }

        underlyingToken.safeTransfer(_receiver, _amount);

        emit Withdrawn(
            _supplier,
            _poolTokenAddress,
            _amount,
            supplyBalanceInOf[_poolTokenAddress][_receiver].onPool,
            supplyBalanceInOf[_poolTokenAddress][_receiver].inP2P
        );
    }

    /// @dev Implements repay logic.
    /// @dev Note: `msg.sender` must have approved this contract to spend the underlying `_amount`.
    /// @param _poolTokenAddress The address of the market the user wants to interact with.
    /// @param _user The address of the user.
    /// @param _amount The amount of token (in underlying).
    /// @param _maxGasToConsume The maximum amount of gas to consume within a matching engine loop.
    function _repay(
        address _poolTokenAddress,
        address _user,
        uint256 _amount,
        uint256 _maxGasToConsume
    ) internal isMarketCreatedAndNotPaused(_poolTokenAddress) {
        if (_amount == 0) revert AmountIsZero();

        IAToken poolToken = IAToken(_poolTokenAddress);
        ERC20 underlyingToken = ERC20(poolToken.UNDERLYING_ASSET_ADDRESS());
        underlyingToken.safeTransferFrom(msg.sender, address(this), _amount);
        uint256 remainingToRepay = _amount;

        /// Soft repay ///

        if (borrowBalanceInOf[_poolTokenAddress][_user].onPool > 0) {
            uint256 normalizedVariableDebt = lendingPool.getReserveNormalizedVariableDebt(
                address(underlyingToken)
            );
            uint256 borrowedOnPool = borrowBalanceInOf[_poolTokenAddress][_user].onPool;
            uint256 repaidInUnderlying = Math.min(
                borrowedOnPool.mulWadByRay(normalizedVariableDebt),
                remainingToRepay
            );

            borrowBalanceInOf[_poolTokenAddress][_user].onPool -= Math.min(
                borrowedOnPool,
                repaidInUnderlying.divWadByRay(normalizedVariableDebt)
            ); // In adUnit
            matchingEngine.updateBorrowersDC(_poolTokenAddress, _user);

            if (repaidInUnderlying > 0)
                _repayERC20ToPool(
                    _poolTokenAddress,
                    underlyingToken,
                    repaidInUnderlying,
                    normalizedVariableDebt
                ); // Revert on error
            remainingToRepay -= repaidInUnderlying;
        }

        /// Transfer repay ///

        if (remainingToRepay > 0) {
            address poolTokenAddress = address(poolToken);
            uint256 borrowP2PExchangeRate = marketsManager.borrowP2PExchangeRate(poolTokenAddress);
            uint256 matched;

            borrowBalanceInOf[poolTokenAddress][_user].inP2P -= Math.min(
                borrowBalanceInOf[poolTokenAddress][_user].inP2P,
                remainingToRepay.divWadByRay(borrowP2PExchangeRate)
            ); // In p2pUnit
            matchingEngine.updateBorrowersDC(poolTokenAddress, _user);

            if (
                borrowersOnPool[_poolTokenAddress].getHead() != address(0) &&
                !marketsManager.noP2P(_poolTokenAddress)
            ) {
                matched = matchingEngine.matchBorrowersDC(
                    poolToken,
                    underlyingToken,
                    remainingToRepay,
                    _maxGasToConsume / 2
                );

                _repayERC20ToPool(
                    poolTokenAddress,
                    underlyingToken,
                    matched,
                    lendingPool.getReserveNormalizedVariableDebt(address(underlyingToken))
                ); // Revert on error
                remainingToRepay -= matched;
            }

            /// Hard repay ///

            if (remainingToRepay > 0) {
                uint256 toSupply = matchingEngine.unmatchSuppliersDC(
                    poolTokenAddress,
                    remainingToRepay,
                    _maxGasToConsume / 2
                ); // Revert on error

                if (toSupply > 0) _supplyERC20ToPool(_poolTokenAddress, underlyingToken, toSupply); // Revert on error
            }
        }

        emit Repaid(
            _user,
            _poolTokenAddress,
            _amount,
            borrowBalanceInOf[_poolTokenAddress][_user].onPool,
            borrowBalanceInOf[_poolTokenAddress][_user].inP2P
        );
    }

    ///@dev Enters the user into the market if not already there.
    ///@param _user The address of the user to update.
    ///@param _poolTokenAddress The address of the market to check.
    function _handleMembership(address _poolTokenAddress, address _user) internal {
        if (!userMembership[_poolTokenAddress][_user]) {
            userMembership[_poolTokenAddress][_user] = true;
            enteredMarkets[_user].push(_poolTokenAddress);
        }
    }

    /// @dev Checks whether the user can borrow/withdraw or not.
    /// @param _user The user to determine liquidity for.
    /// @param _poolTokenAddress The market to hypothetically withdraw/borrow in.
    /// @param _withdrawnAmount The number of tokens to hypothetically withdraw (in underlying).
    /// @param _borrowedAmount The amount of tokens to hypothetically borrow (in underlying).
    function _checkUserLiquidity(
        address _user,
        address _poolTokenAddress,
        uint256 _withdrawnAmount,
        uint256 _borrowedAmount
    ) internal {
        (uint256 debtValue, uint256 maxDebtValue, ) = _getUserHypotheticalBalanceStates(
            _user,
            _poolTokenAddress,
            _withdrawnAmount,
            _borrowedAmount
        );
        if (debtValue > maxDebtValue) revert DebtValueAboveMax();
    }

    /// @dev Returns the debt value, max debt value of a given user.
    /// @param _user The user to determine liquidity for.
    /// @param _poolTokenAddress The market to hypothetically withdraw/borrow in.
    /// @param _withdrawnAmount The number of tokens to hypothetically withdraw (in underlying).
    /// @param _borrowedAmount The amount of tokens to hypothetically borrow (in underlying).
    /// @return debtValue The current debt value of the user (in ETH).
    /// @return maxDebtValue The maximum debt value possible of the user (in ETH).
    /// @return liquidationValue The value when liquidation is possible (in ETH).
    function _getUserHypotheticalBalanceStates(
        address _user,
        address _poolTokenAddress,
        uint256 _withdrawnAmount,
        uint256 _borrowedAmount
    )
        internal
        returns (
            uint256 debtValue,
            uint256 maxDebtValue,
            uint256 liquidationValue
        )
    {
        IPriceOracleGetter oracle = IPriceOracleGetter(addressesProvider.getPriceOracle());

        for (uint256 i; i < enteredMarkets[_user].length; i++) {
            address poolTokenEntered = enteredMarkets[_user][i];
            marketsManager.updateP2PExchangeRates(poolTokenEntered);
            AssetLiquidityData memory assetData = getUserLiquidityDataForAsset(
                _user,
                poolTokenEntered,
                oracle
            );

            liquidationValue += assetData.liquidationValue;
            maxDebtValue += assetData.maxDebtValue;
            debtValue += assetData.debtValue;

            if (_poolTokenAddress == poolTokenEntered) {
                debtValue += (_borrowedAmount * assetData.underlyingPrice) / assetData.tokenUnit;
                maxDebtValue -= Math.min(
                    maxDebtValue,
                    (_withdrawnAmount * assetData.underlyingPrice * assetData.ltv) /
                        (assetData.tokenUnit * MAX_BASIS_POINTS)
                );
                liquidationValue -= Math.min(
                    liquidationValue,
                    (_withdrawnAmount * assetData.underlyingPrice * assetData.liquidationValue) /
                        (assetData.tokenUnit * MAX_BASIS_POINTS)
                );
            }
        }
    }

    /// @dev Returns the supply balance of `_user` in the `_poolTokenAddress` market.
    /// @param _user The address of the user.
    /// @param _poolTokenAddress The market where to get the supply amount.
    /// @param _underlyingTokenAddress The underlying token address related to this market.
    /// @return The supply balance of the user (in underlying).
    function _getUserSupplyBalanceInOf(
        address _poolTokenAddress,
        address _user,
        address _underlyingTokenAddress
    ) internal view returns (uint256) {
        return
            supplyBalanceInOf[_poolTokenAddress][_user].inP2P.mulWadByRay(
                marketsManager.supplyP2PExchangeRate(_poolTokenAddress)
            ) +
            supplyBalanceInOf[_poolTokenAddress][_user].onPool.mulWadByRay(
                lendingPool.getReserveNormalizedIncome(_underlyingTokenAddress)
            );
    }

    /// @dev Returns the borrow balance of `_user` in the `_poolTokenAddress` market.
    /// @param _user The address of the user.
    /// @param _poolTokenAddress The market where to get the borrow amount.
    /// @param _underlyingTokenAddress The underlying token address related to this market.
    /// @return The borrow balance of the user (in underlying).
    function _getUserBorrowBalanceInOf(
        address _poolTokenAddress,
        address _user,
        address _underlyingTokenAddress
    ) internal view returns (uint256) {
        return
            borrowBalanceInOf[_poolTokenAddress][_user].inP2P.mulWadByRay(
                marketsManager.borrowP2PExchangeRate(_poolTokenAddress)
            ) +
            borrowBalanceInOf[_poolTokenAddress][_user].onPool.mulWadByRay(
                lendingPool.getReserveNormalizedVariableDebt(_underlyingTokenAddress)
            );
    }

    /// @dev Supplies undelrying tokens to Aave.
    /// @param _poolTokenAddress The address of the market
    /// @param _underlyingToken The underlying token of the market to supply to.
    /// @param _amount The amount of token (in underlying).
    function _supplyERC20ToPool(
        address _poolTokenAddress,
        ERC20 _underlyingToken,
        uint256 _amount
    ) internal {
        _underlyingToken.safeApprove(address(lendingPool), _amount);
        lendingPool.deposit(address(_underlyingToken), _amount, address(this), NO_REFERRAL_CODE);
        marketsManager.updateSPYs(_poolTokenAddress);
    }

    /// @dev Withdraws underlying tokens from Aave.
    /// @param _poolTokenAddress The address of the market.
    /// @param _underlyingToken The underlying token of the market to withdraw from.
    /// @param _amount The amount of token (in underlying).
    function _withdrawERC20FromPool(
        address _poolTokenAddress,
        ERC20 _underlyingToken,
        uint256 _amount
    ) internal {
        lendingPool.withdraw(address(_underlyingToken), _amount, address(this));
        marketsManager.updateSPYs(_poolTokenAddress);
    }

    /// @dev Borrows underlying tokens from Aave.
    /// @param _poolTokenAddress The address of the market.
    /// @param _underlyingToken The underlying token of the market to borrow from.
    /// @param _amount The amount of token (in underlying).
    function _borrowERC20FromPool(
        address _poolTokenAddress,
        ERC20 _underlyingToken,
        uint256 _amount
    ) internal {
        lendingPool.borrow(
            address(_underlyingToken),
            _amount,
            VARIABLE_INTEREST_MODE,
            NO_REFERRAL_CODE,
            address(this)
        );
        marketsManager.updateSPYs(_poolTokenAddress);
    }

    /// @dev Repays underlying tokens to Aave.
    /// @param _poolTokenAddress The address of the market.
    /// @param _underlyingToken The underlying token of the market to repay to.
    /// @param _amount The amount of token (in underlying).
    /// @param _normalizedVariableDebt The normalized variable debt on Aave.
    function _repayERC20ToPool(
        address _poolTokenAddress,
        ERC20 _underlyingToken,
        uint256 _amount,
        uint256 _normalizedVariableDebt
    ) internal {
        _underlyingToken.safeApprove(address(lendingPool), _amount);
        IVariableDebtToken variableDebtToken = IVariableDebtToken(
            lendingPool.getReserveData(address(_underlyingToken)).variableDebtTokenAddress
        );
        // Do not repay more than the contract's debt on Aave
        _amount = Math.min(
            _amount,
            variableDebtToken.scaledBalanceOf(address(this)).mulWadByRay(_normalizedVariableDebt)
        );
        lendingPool.repay(
            address(_underlyingToken),
            _amount,
            VARIABLE_INTEREST_MODE,
            address(this)
        );
        marketsManager.updateSPYs(_poolTokenAddress);
    }

    /// @dev Overrides `_authorizeUpgrade` OZ function with onlyOwner Access Control.
    function _authorizeUpgrade(address) internal override onlyOwner {}
}<|MERGE_RESOLUTION|>--- conflicted
+++ resolved
@@ -15,18 +15,13 @@
 import "./PositionsManagerForAaveStorage.sol";
 import "./MatchingEngineForAave.sol";
 
-import "@openzeppelin/contracts/security/ReentrancyGuard.sol";
+import "@openzeppelin/contracts-upgradeable/security/ReentrancyGuardUpgradeable.sol";
 
 /// @title PositionsManagerForAave
-<<<<<<< HEAD
 /// @dev Smart contract interacting with Aave to enable P2P supply/borrow positions that can fallback on Aave's pool using pool tokens.
-contract PositionsManagerForAave is PositionsManagerForAaveStorage, ReentrancyGuard {
+contract PositionsManagerForAave is PositionsManagerForAaveStorage, ReentrancyGuardUpgradeable {
     using DoubleLinkedList for DoubleLinkedList.List;
-=======
-/// @notice Smart contract interacting with Aave to enable P2P supply/borrow positions that can fallback on Aave's pool using pool tokens.
-contract PositionsManagerForAave is PositionsManagerForAaveStorage {
     using ReserveConfiguration for DataTypes.ReserveConfigurationMap;
->>>>>>> 83e91086
     using MatchingEngineFns for IMatchingEngineForAave;
     using DoubleLinkedList for DoubleLinkedList.List;
     using SafeTransferLib for ERC20;
