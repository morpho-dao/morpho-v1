pragma solidity >=0.6.6;

import "./libraries/SafeMath.sol";

import "./interfaces/IERC20.sol";
import "./interfaces/IOracle.sol";
import {ICErc20, ICEth} from "./interfaces/ICompound.sol";

/**
 *  @title CompoundModule
 *  @dev Smart contracts interacting with Compound to enable real P2P lending.
 */
contract CompoundModule {
    using SafeMath for uint;

    event MyLog(string, uint);

    /* Structs */

    struct Balance {
        uint256 unused; // In cToken.
        uint256 used; // In underlying Token.
    }

    /* Storage */

    mapping(address => Balance) public lendingBalanceOf; // Lending balance of user (ETH/cETH).
    mapping(address => Balance) public collateralBalanceOf; // Collateral balance of user (DAI/cDAI).
    mapping(address => uint256) public borrowingBalanceOf; // Borrowing balance of user (ETH).
    mapping(address => uint256) public lenderToIndex; // Position of the lender in the currentLenders list.
    address[] public currentLenders; // Current lenders in the protocol.
    uint256 public constant COLLATERAL_FACTOR = 10000; // Collateral factor in basis points 100% by default.
    uint256 public constant DENOMINATOR = 10000; // Collateral factor in basis points.
    uint256 public constant POWER = 28; // 18 + underlyingDecimals - cTokenDecimals = 18 + 18 - 8

    address public constant WETH_ADDRESS =
        0xC02aaA39b223FE8D0A0e5C4F27eAD9083C756Cc2;
    address payable public constant CETH_ADDRESS =
        payable(0x4Ddc2D193948926D02f9B1fE9e1daa0718270ED5);
    address public constant DAI_ADDRESS =
        0x6B175474E89094C44Da98b954EedeAC495271d0F;
    address payable public constant CDAI_ADDRESS =
        payable(0x5d3a536E4D6DbD6114cc1Ead35777bAB948E3643);
    address public constant ORACLE_ADDRESS =
        0x5d3a536E4D6DbD6114cc1Ead35777bAB948E3643;

    ICEth public cEthToken = ICEth(CETH_ADDRESS);
    ICErc20 public cDaiToken = ICErc20(CDAI_ADDRESS);
    IERC20 public daiToken = IERC20(DAI_ADDRESS);
    IOracle public oracle = IOracle(ORACLE_ADDRESS);

    /* External */

    /** @dev Allows someone to lend ETH.
     *  @dev ETH is sent through msg.value.
     */
    function lend() external payable {
        _supplyEthToCompound(msg.value);
        if (lendingBalanceOf[msg.sender].unused == 0) {
            lenderToIndex[msg.sender] = currentLenders.length;
            currentLenders.push(msg.sender);
        }
        lendingBalanceOf[msg.sender].unused += msg.value.mul(10**POWER).div(cEthToken.exchangeRateCurrent()); // In cToken.
    }

    /** @dev Allows someone to borrow ETH.
     *  @param _amount Amount to borrow in ETH.
     */
    function borrow(uint256 _amount) external {
        // Calculate the collateral needed.
        uint256 daiAmountEquivalentToEthAmount = oracle.consult(
            WETH_ADDRESS,
            _amount,
            DAI_ADDRESS
        );
        uint256 collateralNeededInDai = daiAmountEquivalentToEthAmount.mul(COLLATERAL_FACTOR).div(COLLATERAL_FACTOR);
        // Calculate the collateral value of sender in DAI.
        uint256 collateralNeededInCDai = collateralNeededInDai.mul(10**POWER).div(cDaiToken.exchangeRateCurrent());
        // Check if sender has enough collateral.
        require(
            collateralNeededInDai <= collateralBalanceOf[msg.sender].unused,
            "Not enough collateral."
        );
        // Check if contract has the cTokens for the borrowing.
        uint256 amountInCEth = _amount.mul(10**POWER).div(cEthToken.exchangeRateCurrent());
        require(
            amountInCEth <= cEthToken.balanceOf(address(this)),
            "Borrowing amount must be less than total available."
        );
        // Now contract can take liquidity thanks to cTokens.
        _findUnusedCTokensAndUse(amountInCEth, msg.sender);
        // Update used and unused collateral.
        collateralBalanceOf[msg.sender].unused -= collateralNeededInCDai; // In cToken.
        collateralBalanceOf[msg.sender].used += collateralNeededInDai; // In underlying.
        borrowingBalanceOf[msg.sender] += _amount; // In underlying.
        // Transfer ETH to borrower
        payable(msg.sender).transfer(_amount);
    }

    /** @dev Allows someone to pay back its debt in ETH.
     *  @dev ETH is sent as msg.value.
     */
    function payBack() external payable {
        uint256 amountInCEth = msg.value.mul(10**POWER).div(cEthToken.exchangeRateCurrent());
        borrowingBalanceOf[msg.sender] -= msg.value;
        _findUsedCTokensAndUnuse(amountInCEth, msg.sender);
        _supplyEthToCompound(msg.value);
    }

    /** @dev Allows a lender to cash-out.
     *  @param _amount Amount in ETH to cash-out.
     */
    function cashOut(uint256 _amount) external {
        _cashOut(msg.sender, _amount);
    }

    /** @dev Allows a borrower to provide collateral in DAI.
     *  @param _amount Amount in DAI to provide.
     */
    function provideCollateral(uint256 _amount) external {
        require(_amount > 0, "Amount cannot be 0");
        daiToken.approve(address(this), _amount);
        daiToken.transferFrom(msg.sender, address(this), _amount);
        _supplyDaiToCompound(_amount);
        // Update the collateral balance of the sender in cDAI.
        collateralBalanceOf[msg.sender].unused += _amount.mul(10**POWER).div(cDaiToken.exchangeRateCurrent()); // In cToken.
    }

    /** @dev Allows a borrower to redeem its collateral in DAI.
     *  @param _amount Amount in DAI to get back.
     */
    function redeemCollateral(uint256 _amount) external {
        _redeemCollateral(msg.sender, _amount);
    }

    /** @dev Allows somone to liquidate a position.
     *  @param _borrower The address of the borrowe to liquidate.
     */
    function liquidate(address _borrower) external payable {
        // TODO: write function
    }

    /* Internal */

    /** @dev Implements cash-out's logic for a `_lender`.
     *  @param _lender Address of the lender to cash-out its position.
     *  @param _amount Amount in ETH to cash-out.
     */
    function _cashOut(address _lender, uint256 _amount) internal {
<<<<<<< HEAD
        if (_amount <= lendingBalanceOf[_lender].unused) {
            _cashOutUnused(_lender, _amount);
=======

        if (lendingBalanceOf[_lender].used == 0) {
            _redeemLending(_lender, _amount);
>>>>>>> b947c06c
        } else {
            uint256 unusedInEth = lendingBalanceOf[_lender].unused.mul(cEthToken.exchangeRateCurrent()).div(10**POWER);
            _cashOutUnused(_lender, unusedInEth);
            uint256 amountToCashOutInCEth = lendingBalanceOf[_lender].unused - _amount.mul(10**POWER).div(cEthToken.exchangeRateCurrent()); // In cToken.
            uint256 amountToCashOutInEth = amountToCashOutInCEth.mul(cEthToken.exchangeRateCurrent()).div(10**POWER);
            if (cEthToken.balanceOf(address(this)) > amountToCashOutInCEth) {
                _findUnusedCTokensAndUse(amountToCashOutInCEth, _lender);
                lendingBalanceOf[_lender].used -= amountToCashOutInEth; // In underlying.
                payable(_lender).transfer(amountToCashOutInEth);
            } else {
                // TODO: find borrower to unused.
                cEthToken.borrow(_amount);
                payable(_lender).transfer(_amount);
            }
        }
        // If lender has no lending at all, then remove it from the list of lenders.
        if (
            lendingBalanceOf[_lender].unused == 0 &&
            lendingBalanceOf[_lender].used == 0
        ) {
            delete currentLenders[lenderToIndex[_lender]];
        }
    }

    /** @dev Implements collateral redeeming's logic for a `_borrower`.
     *  @param _borrower Address of the borrower to redeem collateral for.
     *  @param _amount Amount in DAI to redeem.
     */
    function _redeemCollateral(address _borrower, uint256 _amount) internal {
        require(
            borrowingBalanceOf[_borrower] == 0,
            "Borrowing must be repaid before redeeming collateral."
        );
        uint256 amountInCDai = _amount.mul(10**POWER).div(cDaiToken.exchangeRateCurrent());
        require(
            amountInCDai <= collateralBalanceOf[msg.sender].unused,
            "Amount to redeem must be less than collateral."
        );
        require(
            _redeemDaiFromCompound(_amount, false) == 0,
            "Redeem cDAI on Compound failed."
        );
        collateralBalanceOf[msg.sender].unused -= amountInCDai; // In cToken.
        daiToken.transfer(_borrower, _amount);
    }

    /** @dev Cashes-out `_lender`'s unused tokens.
     *  @param _lender Address of the lender to redeem lending for.
     *  @param _amount Amount in ETH to redeem.
     */
    function _cashOutUnused(address _lender, uint256 _amount) internal {
        uint256 amountInCEth = _amount.mul(10**POWER).div(cEthToken.exchangeRateCurrent());
        require(
            amountInCEth <= lendingBalanceOf[_lender].unused,
            "Cannot redeem more than the lending amount provided."
        );
        // Update unused lending balance of `_lender`.
        lendingBalanceOf[_lender].unused -= amountInCEth; // In cToken.
        _redeemEthFromCompound(_amount, false);
        payable(_lender).transfer(_amount);
    }

    /** @dev Supplies ETH to Compound.
     *  @param _amount Amount in ETH to supply.
     */
    function _supplyEthToCompound(uint256 _amount) internal {
        cEthToken.mint{value: _amount}(); // Revert on error.
    }

    /** @dev Supplies DAI to Compound.
     *  @param _amount Amount in DAI to supply.
     */
    function _supplyDaiToCompound(uint256 _amount) internal {
        // Approve transfer on the ERC20 contract.
        daiToken.approve(CDAI_ADDRESS, _amount);
        // Mint cTokens.
        require(cDaiToken.mint(_amount) == 0, "cDAI minting failed.");
    }

    /** @dev Redeems DAI from Compound.
     *  @dev If `_redeemType` is true pass cDAI as argument, else pass DAI.
     *  @param _amount Amount of tokens to be redeemed.
     *  @param _redeemType The redeem type to use on Compound.
     *  @return result Result from Compound.
     */
    function _redeemDaiFromCompound(uint256 _amount, bool _redeemType)
        internal
        returns (uint256 result)
    {
        if (_redeemType == true) {
            // Retrieve your asset based on a cDAI amount.
            result = cDaiToken.redeem(_amount);
        } else {
            // Retrieve your asset based on a DAI amount.
            result = cDaiToken.redeemUnderlying(_amount);
        }
    }

    /** @dev Redeems ETH from Compound.
     *  @dev If `_redeemType` is true pass cETH as argument, else pass ETH.
     *  @param _amount Amount of tokens to be redeemed.
     *  @param _redeemType The redeem type to use on Compound.
     *  @return result Result from Compound.
     */
    function _redeemEthFromCompound(uint256 _amount, bool _redeemType)
        internal
        returns (uint256 result)
    {
        if (_redeemType == true) {
            // Retrieve your asset based on a cETH amount.
            result = cEthToken.redeem(_amount);
        } else {
            // Retrieve your asset based on an ETH amount.
            result = cEthToken.redeemUnderlying(_amount);
        }        
    }

    /** @dev Finds unused cETH and uses them.
     *  @param _amount Amount to unuse in cETH.
     *  @param _lenderToAvoid Address of the lender to avoid moving liquidity.
     */
    function _findUnusedCTokensAndUse(uint256 _amount, address _lenderToAvoid)
        internal
    {
        uint256 remainingLiquidityToUse = _amount; // In cToken.
        uint256 i;
        while (remainingLiquidityToUse > 0 && i < currentLenders.length) {
            address lender = currentLenders[i];
            if (lender != _lenderToAvoid && lender != address(0)) {
                uint256 unused = lendingBalanceOf[lender].unused;

                if (unused > 0) {
                    uint256 amountToUse = min(unused, remainingLiquidityToUse); // In cToken.
                    lendingBalanceOf[lender].used += amountToUse.mul(cEthToken.exchangeRateCurrent()).div(10**POWER); // In underlying.
                    remainingLiquidityToUse -= amountToUse;
                }
            }
            i++;
        }
        require(remainingLiquidityToUse == 0, "Not enough liquidity to use.");
    }

    /** @dev Finds used cETH and unuses them.
     *  @param _amount Amount to use in cETH.
     *  @param _lenderToAvoid Address of the lender to avoid moving liquidity.
     */
    function _findUsedCTokensAndUnuse(uint256 _amount, address _lenderToAvoid)
        internal
    {
        uint256 remainingLiquidityToUnuse = _amount; // In cToken.
        uint256 i;
        while (remainingLiquidityToUnuse > 0 && i < currentLenders.length) {
            address lender = currentLenders[i];
            if (lender != _lenderToAvoid && lender != address(0)) {
                uint256 used = lendingBalanceOf[lender].used;

                if (used > 0) {
                    uint256 amountToUnuse = min(
                        used,
                        remainingLiquidityToUnuse
                    );
                    lendingBalanceOf[lender].used -= amountToUnuse.mul(cEthToken.exchangeRateCurrent()).div(10**POWER); // In underlying.
                    remainingLiquidityToUnuse -= amountToUnuse; // In cToken.
                }
            }
            i++;
        }
        require(
            remainingLiquidityToUnuse == 0,
            "Not enough liquidity to unuse."
        );
    }

    function min(uint256 a, uint256 b) internal pure returns (uint256) {
        return a < b ? a : b;
    }

    // This is needed to receive ETH when calling `redeemCEth`
    receive() external payable {}
}<|MERGE_RESOLUTION|>--- conflicted
+++ resolved
@@ -147,14 +147,8 @@
      *  @param _amount Amount in ETH to cash-out.
      */
     function _cashOut(address _lender, uint256 _amount) internal {
-<<<<<<< HEAD
         if (_amount <= lendingBalanceOf[_lender].unused) {
             _cashOutUnused(_lender, _amount);
-=======
-
-        if (lendingBalanceOf[_lender].used == 0) {
-            _redeemLending(_lender, _amount);
->>>>>>> b947c06c
         } else {
             uint256 unusedInEth = lendingBalanceOf[_lender].unused.mul(cEthToken.exchangeRateCurrent()).div(10**POWER);
             _cashOutUnused(_lender, unusedInEth);
