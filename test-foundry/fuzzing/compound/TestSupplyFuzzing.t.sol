--- conflicted
+++ resolved
@@ -6,11 +6,7 @@
 contract TestSupplyFuzzing is TestSetupFuzzing {
     using CompoundMath for uint256;
 
-<<<<<<< HEAD
-    function testSupply1(uint64 _amount, uint8 _asset) public {
-=======
     function testSupplyFuzzed(uint128 _amount, uint8 _asset) public {
->>>>>>> cfd2dd2b
         (address asset, address underlying) = getAsset(_asset);
 
         uint256 amount = _amount;
