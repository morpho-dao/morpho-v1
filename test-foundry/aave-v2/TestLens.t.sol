--- conflicted
+++ resolved
@@ -698,80 +698,6 @@
     }
 
     function testGetMarketConfiguration() public {
-<<<<<<< HEAD
-        supplier1.approve(dai, 1 ether);
-        supplier1.supply(aDai, 1 ether);
-        {
-            (
-                address underlying,
-                bool isCreated,
-                bool isP2PDisabled,
-                ,
-                ,
-                uint16 reserveFactor,
-                uint16 p2pIndexCursor,
-                ,
-                ,
-                ,
-
-            ) = lens.getMarketConfiguration(aDai);
-            assertEq(underlying, dai);
-
-            Types.Market memory expectedConfig;
-            (
-                expectedConfig.underlyingToken,
-                expectedConfig.reserveFactor,
-                expectedConfig.p2pIndexCursor,
-                expectedConfig.isP2PDisabled,
-                ,
-                ,
-                ,
-                ,
-                ,
-                ,
-
-            ) = morpho.market(aDai);
-
-            assertTrue(isCreated == (expectedConfig.underlyingToken != address(0)));
-            assertTrue(isP2PDisabled == expectedConfig.isP2PDisabled);
-            assertEq(reserveFactor, expectedConfig.reserveFactor);
-            assertEq(p2pIndexCursor, expectedConfig.p2pIndexCursor);
-        }
-        {
-            (address underlying, , , bool isPaused, bool isPartiallyPaused, , , , , , ) = lens
-            .getMarketConfiguration(aDai);
-            assertEq(underlying, dai);
-
-            Types.Market memory expectedConfig;
-            (
-                ,
-                ,
-                ,
-                ,
-                expectedConfig.isSupplyPaused,
-                expectedConfig.isBorrowPaused,
-                expectedConfig.isWithdrawPaused,
-                expectedConfig.isRepayPaused,
-                expectedConfig.isLiquidateCollateralPaused,
-                expectedConfig.isLiquidateBorrowPaused,
-
-            ) = morpho.market(aDai);
-
-            assertTrue(
-                isPaused ==
-                    (expectedConfig.isSupplyPaused &&
-                        expectedConfig.isBorrowPaused &&
-                        expectedConfig.isWithdrawPaused &&
-                        expectedConfig.isRepayPaused &&
-                        expectedConfig.isLiquidateCollateralPaused &&
-                        expectedConfig.isLiquidateBorrowPaused)
-            );
-            assertTrue(
-                isPartiallyPaused ==
-                    (expectedConfig.isSupplyPaused && expectedConfig.isBorrowPaused)
-            );
-        }
-=======
         (
             address underlying,
             bool isCreated,
@@ -786,7 +712,6 @@
             uint256 decimals
         ) = lens.getMarketConfiguration(aDai);
         assertEq(underlying, dai);
->>>>>>> 8e1ffe89
 
         (
             ,
@@ -1525,7 +1450,6 @@
         assertEq(amounts.ethPoolBorrow, 0, "unexpected eth pool borrow");
     }
 
-<<<<<<< HEAD
     struct TestLTVandLTStruct {
         uint256 ltvPool;
         uint256 ltPool;
@@ -1637,8 +1561,6 @@
         assertEq(withdrawable, 0);
     }
 
-=======
->>>>>>> 8e1ffe89
     function testBalanceShouldBeReflectedWhenStethSlashed() public {
         createMarket(aStEth);
 
