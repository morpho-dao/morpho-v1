// SPDX-License-Identifier: GNU AGPLv3
pragma solidity ^0.8.0;

import "./setup/TestSetup.sol";

contract TestBorrow is TestSetup {
    using ReserveConfiguration for DataTypes.ReserveConfigurationMap;
    using WadRayMath for uint256;

    // The borrower tries to borrow more than his collateral allows, the transaction reverts.
    function testBorrow1() public {
        uint256 usdcAmount = to6Decimals(10_000 ether);

        borrower1.approve(usdc, usdcAmount);
        borrower1.supply(aUsdc, usdcAmount);

        (, uint256 borrowable) = lens.getUserMaxCapacitiesForAsset(address(borrower1), aDai);

        hevm.expectRevert(EntryPositionsManager.UnauthorisedBorrow.selector);
        borrower1.borrow(aDai, borrowable + 1e12);
    }

    // There are no available suppliers: all of the borrowed amount is `onPool`.
    function testBorrow2() public {
        uint256 amount = 10_000 ether;

        borrower1.approve(usdc, to6Decimals(2 * amount));
        borrower1.supply(aUsdc, to6Decimals(2 * amount));
        borrower1.borrow(aDai, amount);

        (uint256 inP2P, uint256 onPool) = morpho.borrowBalanceInOf(aDai, address(borrower1));

        uint256 expectedOnPool = amount.rayDiv(pool.getReserveNormalizedVariableDebt(dai));

        testEquality(onPool, expectedOnPool);
        testEquality(inP2P, 0);
    }

    // There is 1 available supplier, he matches 100% of the borrower liquidity, everything is `inP2P`.
    function testBorrow3() public {
        uint256 amount = 10_000 ether;

        supplier1.approve(dai, amount);
        supplier1.supply(aDai, amount);

        borrower1.approve(usdc, to6Decimals(amount * 2));
        borrower1.supply(aUsdc, to6Decimals(amount * 2));
        borrower1.borrow(aDai, amount);

        (uint256 supplyInP2P, ) = morpho.supplyBalanceInOf(aDai, address(supplier1));

        uint256 p2pBorrowIndex = morpho.p2pBorrowIndex(aDai);
        uint256 expectedInP2PInUnderlying = supplyInP2P.rayMul(p2pBorrowIndex);

        testEquality(amount, expectedInP2PInUnderlying);

        (uint256 inP2P, uint256 onPool) = morpho.borrowBalanceInOf(aDai, address(borrower1));

        testEquality(onPool, 0);
        testEquality(inP2P, supplyInP2P);
    }

    // There is 1 available supplier, he doesn't match 100% of the borrower liquidity. Borrower `inP2P` is equal to the supplier previous amount `onPool`, the rest is set `onPool`.
    function testBorrow4() public {
        uint256 amount = 10_000 ether;

        supplier1.approve(dai, amount);
        supplier1.supply(aDai, amount);

        borrower1.approve(usdc, to6Decimals(4 * amount));
        borrower1.supply(aUsdc, to6Decimals(4 * amount));
        uint256 borrowAmount = amount * 2;
        borrower1.borrow(aDai, borrowAmount);

        (uint256 supplyInP2P, ) = morpho.supplyBalanceInOf(aDai, address(supplier1));

        (uint256 inP2P, uint256 onPool) = morpho.borrowBalanceInOf(aDai, address(borrower1));

        testEquality(inP2P, supplyInP2P, "in P2P");

        uint256 expectedOnPool = amount.rayDiv(pool.getReserveNormalizedVariableDebt(dai));

        testEquality(onPool, expectedOnPool, "on pool");
    }

    // There are NMAX (or less) supplier that match the borrowed amount, everything is `inP2P` after NMAX (or less) match.
    function testBorrow5() public {
        // TODO: fix this.
        deal(dai, address(morpho), 1 ether);

        setDefaultMaxGasForMatchingHelper(
            type(uint64).max,
            type(uint64).max,
            type(uint64).max,
            type(uint64).max
        );

        uint256 amount = 10_000 ether;
        uint256 collateral = 2 * amount;

        uint256 NMAX = 20;
        createSigners(NMAX);

        uint256 amountPerSupplier = amount / NMAX;

        for (uint256 i = 0; i < NMAX; i++) {
            suppliers[i].approve(dai, amountPerSupplier);
            suppliers[i].supply(aDai, amountPerSupplier);
        }

        borrower1.approve(usdc, to6Decimals(collateral));
        borrower1.supply(aUsdc, to6Decimals(collateral));
        borrower1.borrow(aDai, amount);

        uint256 inP2P;
        uint256 onPool;
        uint256 p2pSupplyIndex = morpho.p2pSupplyIndex(aDai);
        uint256 expectedInP2P;

        for (uint256 i = 0; i < NMAX; i++) {
            (inP2P, onPool) = morpho.supplyBalanceInOf(aDai, address(suppliers[i]));

            expectedInP2P = inP2P.rayMul(p2pSupplyIndex);

            testEquality(expectedInP2P, amountPerSupplier);
            testEquality(onPool, 0);
        }

        (inP2P, onPool) = morpho.borrowBalanceInOf(aDai, address(borrower1));

        testEquality(
            inP2P,
            amount.rayDiv(morpho.p2pBorrowIndex(aDai)),
            "Borrower1 in peer-to-peer"
        );
        testEquality(onPool, 0, "Borrower1 on pool");
    }

    // The NMAX biggest supplier don't match all of the borrowed amount, after NMAX match, the rest is borrowed and set `onPool`. ⚠️ most gas expensive borrow scenario.
    function testBorrow6() public {
        // TODO: fix this.
        deal(dai, address(morpho), 1 ether);

        setDefaultMaxGasForMatchingHelper(
            type(uint64).max,
            type(uint64).max,
            type(uint64).max,
            type(uint64).max
        );

        uint256 amount = 10_000 ether;
        uint256 collateral = 2 * amount;

        uint256 NMAX = 20;
        createSigners(NMAX);

        uint256 amountPerSupplier = amount / (2 * NMAX);

        for (uint256 i = 0; i < NMAX; i++) {
            suppliers[i].approve(dai, amountPerSupplier);
            suppliers[i].supply(aDai, amountPerSupplier);
        }

        borrower1.approve(usdc, to6Decimals(collateral));
        borrower1.supply(aUsdc, to6Decimals(collateral));
        borrower1.borrow(aDai, amount);

        uint256 inP2P;
        uint256 onPool;
        uint256 p2pSupplyIndex = morpho.p2pSupplyIndex(aDai);
        uint256 normalizedVariableDebt = pool.getReserveNormalizedVariableDebt(dai);
        uint256 expectedInP2P;

        for (uint256 i = 0; i < NMAX; i++) {
            (inP2P, onPool) = morpho.supplyBalanceInOf(aDai, address(suppliers[i]));

            expectedInP2P = inP2P.rayMul(p2pSupplyIndex);

            testEquality(expectedInP2P, amountPerSupplier, "on pool");
            testEquality(onPool, 0);
        }

        (inP2P, onPool) = morpho.borrowBalanceInOf(aDai, address(borrower1));

        expectedInP2P = (amount / 2).rayDiv(morpho.p2pBorrowIndex(aDai));
        uint256 expectedOnPool = (amount / 2).rayDiv(normalizedVariableDebt);

        testEquality(inP2P, expectedInP2P, "Borrower1 in peer-to-peer");
        testEquality(onPool, expectedOnPool, "Borrower1 on pool");
    }

    function testBorrowMultipleAssets() public {
        uint256 amount = 10_000 ether;

        borrower1.approve(usdc, address(morpho), to6Decimals(4 * amount));
        borrower1.supply(aUsdc, to6Decimals(4 * amount));

        borrower1.borrow(aDai, amount);
        borrower1.borrow(aDai, amount);

        (, uint256 onPool) = morpho.borrowBalanceInOf(aDai, address(borrower1));

        uint256 normalizedVariableDebt = pool.getReserveNormalizedVariableDebt(dai);
        uint256 expectedOnPool = (2 * amount).rayDiv(normalizedVariableDebt);
        testEquality(onPool, expectedOnPool);
    }

    function testShouldNotBorrowZero() public {
        hevm.expectRevert(PositionsManagerUtils.AmountIsZero.selector);
        morpho.borrow(aDai, 0, type(uint256).max);
    }

    function testShouldNotBorrowAssetNotBorrowable() public {
        uint256 amount = 100 ether;

        borrower1.approve(dai, type(uint256).max);
        borrower1.supply(aDai, amount);

        hevm.expectRevert(EntryPositionsManager.BorrowingNotEnabled.selector);
        borrower1.borrow(aAave, amount / 2);
    }

    function testShouldNotAllowSmallBorrow() public {
        (uint256 ltv, , , , ) = pool.getConfiguration(dai).getParamsMemory();

        createAndSetCustomPriceOracle().setDirectPrice(dai, 1e8);

        uint256 amount = 1 ether;
        borrower1.approve(dai, type(uint256).max);
        borrower1.supply(aDai, amount);

        hevm.expectRevert(EntryPositionsManager.UnauthorisedBorrow.selector);
        borrower1.borrow(aDai, (amount * ltv) / 10_000 + 1e9);
    }

    function testShouldNotAllowUSDTCollateral() public {
        uint256 amount = 1e8;
        // Give morpho enough of a position size
        supplier1.approve(usdc, amount * 10);
        supplier1.supply(aUsdc, amount * 10);

        // Add large usdt supply
        borrower1.approve(usdt, type(uint256).max);
        borrower1.supply(aUsdt, amount * 10);

        hevm.expectRevert(EntryPositionsManager.UnauthorisedBorrow.selector);
        borrower1.borrow(aUsdc, amount);
    }

    function testShouldNotBorrowWithDisabledCollateral() public {
        uint256 amount = 100 ether;

        borrower1.approve(dai, type(uint256).max);
        borrower1.supply(aDai, amount * 10);

        // Give Morpho a position on the pool to be able to unset the DAI asset as collateral.
        // Without this position on the pool, it's not possible to do so.
        supplier1.approve(usdc, to6Decimals(amount));
        supplier1.supply(aUsdc, to6Decimals(amount));

        morpho.setAssetAsCollateral(aDai, false);

        hevm.expectRevert(EntryPositionsManager.UnauthorisedBorrow.selector);
        borrower1.borrow(aUsdc, to6Decimals(amount));
    }

<<<<<<< HEAD
    function testShouldMatchBorrowWithCorrectAmountOfGas() public {
=======
    function testBorrowLargerThanDeltaShouldClearDelta() public {
        // Allows only 10 unmatch suppliers.

        uint256 suppliedAmount = 1 ether;
        uint256 borrowedAmount = 19 * suppliedAmount;
        uint256 collateral = 99 * borrowedAmount;

        // borrower1 and 20 suppliers are matched for borrowedAmount.
        borrower1.approve(usdc, to6Decimals(collateral));
        borrower1.supply(aUsdc, to6Decimals(collateral));
        borrower1.borrow(aDai, borrowedAmount);

        createSigners(20);

        // 2 * NMAX suppliers supply suppliedAmount.
        for (uint256 i = 0; i < 20; i++) {
            suppliers[i].approve(dai, suppliedAmount);
            suppliers[i].supply(aDai, suppliedAmount);
        }

        setDefaultMaxGasForMatchingHelper(0, 0, 0, 0);

        vm.roll(block.number + 1);
        // Delta should be created.
        borrower1.approve(dai, type(uint256).max);
        borrower1.repay(aDai, type(uint256).max);

        vm.roll(block.number + 1);
        (uint256 p2pSupplyDeltaBefore, , , ) = morpho.deltas(aDai);
        borrower1.borrow(aDai, borrowedAmount * 2);
        (uint256 p2pSupplyDeltaAfter, , , ) = morpho.deltas(aDai);

        assertGt(p2pSupplyDeltaBefore, 0);
        assertEq(p2pSupplyDeltaAfter, 0);
    }

    function testShouldUseRightAmountOfGas() public {
>>>>>>> 98e72b6c
        uint256 amount = 100 ether;
        createSigners(30);

        uint256 snapshotId = vm.snapshot();
        uint256 gasUsed1 = _getBorrowGasUsage(amount, 1e5);

        vm.revertTo(snapshotId);
        uint256 gasUsed2 = _getBorrowGasUsage(amount, 2e5);

        assertGt(gasUsed2, gasUsed1 + 1e4);
    }

    /// @dev Helper for gas usage test
    function _getBorrowGasUsage(uint256 amount, uint256 maxGas) internal returns (uint256 gasUsed) {
        // 2 * NMAX suppliers supply amount
        for (uint256 i; i < 30; i++) {
            suppliers[i].approve(dai, type(uint256).max);
            suppliers[i].supply(aDai, amount);
        }

        borrower1.approve(usdc, to6Decimals(amount * 200));
        borrower1.supply(aUsdc, to6Decimals(amount * 200));

        uint256 gasLeftBefore = gasleft();
        borrower1.borrow(aDai, amount * 20, maxGas);

        gasUsed = gasLeftBefore - gasleft();
    }
}<|MERGE_RESOLUTION|>--- conflicted
+++ resolved
@@ -264,9 +264,6 @@
         borrower1.borrow(aUsdc, to6Decimals(amount));
     }
 
-<<<<<<< HEAD
-    function testShouldMatchBorrowWithCorrectAmountOfGas() public {
-=======
     function testBorrowLargerThanDeltaShouldClearDelta() public {
         // Allows only 10 unmatch suppliers.
 
@@ -303,8 +300,7 @@
         assertEq(p2pSupplyDeltaAfter, 0);
     }
 
-    function testShouldUseRightAmountOfGas() public {
->>>>>>> 98e72b6c
+    function testShouldMatchBorrowWithCorrectAmountOfGas() public {
         uint256 amount = 100 ether;
         createSigners(30);
 
