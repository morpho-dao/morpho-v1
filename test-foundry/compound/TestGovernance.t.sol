--- conflicted
+++ resolved
@@ -207,73 +207,6 @@
         assertTrue(morpho.isClaimRewardsPaused());
     }
 
-<<<<<<< HEAD
-    function testOnlyOwnerShouldDisableSupply() public {
-        (bool isSupplyPaused, , , , , , ) = morpho.marketPauseStatus(cDai);
-        assertFalse(isSupplyPaused);
-
-        vm.expectRevert("Ownable: caller is not the owner");
-        supplier1.setIsSupplyPaused(cDai, true);
-
-        morpho.setIsSupplyPaused(cDai, true);
-        (isSupplyPaused, , , , , , ) = morpho.marketPauseStatus(cDai);
-        assertTrue(isSupplyPaused);
-    }
-
-    function testOnlyOwnerShouldDisableBorrow() public {
-        (, bool isBorrowPaused, , , , , ) = morpho.marketPauseStatus(cDai);
-        assertFalse(isBorrowPaused);
-        vm.expectRevert("Ownable: caller is not the owner");
-        supplier1.setIsBorrowPaused(cDai, true);
-
-        morpho.setIsBorrowPaused(cDai, true);
-        (, isBorrowPaused, , , , , ) = morpho.marketPauseStatus(cDai);
-        assertTrue(isBorrowPaused);
-    }
-
-    function testOnlyOwnerShouldDisableWithdraw() public {
-        (, , bool isWithdrawPaused, , , , ) = morpho.marketPauseStatus(cDai);
-        assertFalse(isWithdrawPaused);
-        vm.expectRevert("Ownable: caller is not the owner");
-        supplier1.setIsWithdrawPaused(cDai, true);
-
-        morpho.setIsWithdrawPaused(cDai, true);
-        (, , isWithdrawPaused, , , , ) = morpho.marketPauseStatus(cDai);
-        assertTrue(isWithdrawPaused);
-    }
-
-    function testOnlyOwnerShouldDisableRepay() public {
-        (, , , bool isRepayPaused, , , ) = morpho.marketPauseStatus(cDai);
-        assertFalse(isRepayPaused);
-        vm.expectRevert("Ownable: caller is not the owner");
-        supplier1.setIsRepayPaused(cDai, true);
-
-        morpho.setIsRepayPaused(cDai, true);
-        (, , , isRepayPaused, , , ) = morpho.marketPauseStatus(cDai);
-        assertTrue(isRepayPaused);
-    }
-
-    function testOnlyOwnerShouldDisableLiquidateOnCollateral() public {
-        (, , , , bool isLiquidateCollateralPaused, , ) = morpho.marketPauseStatus(cDai);
-        assertFalse(isLiquidateCollateralPaused);
-        vm.expectRevert("Ownable: caller is not the owner");
-        supplier1.setIsLiquidateCollateralPaused(cDai, true);
-
-        morpho.setIsLiquidateCollateralPaused(cDai, true);
-        (, , , , isLiquidateCollateralPaused, , ) = morpho.marketPauseStatus(cDai);
-        assertTrue(isLiquidateCollateralPaused);
-    }
-
-    function testOnlyOwnerShouldDisableLiquidateOnBorrow() public {
-        (, , , , , bool isLiquidateBorrowPaused, ) = morpho.marketPauseStatus(cDai);
-        assertFalse(isLiquidateBorrowPaused);
-        vm.expectRevert("Ownable: caller is not the owner");
-        supplier1.setIsLiquidateBorrowPaused(cDai, true);
-
-        morpho.setIsLiquidateBorrowPaused(cDai, true);
-        (, , , , , isLiquidateBorrowPaused, ) = morpho.marketPauseStatus(cDai);
-        assertTrue(isLiquidateBorrowPaused);
-=======
     function testOnlyOwnerCanIncreaseP2PDeltas() public {
         hevm.prank(address(supplier1));
         hevm.expectRevert("Ownable: caller is not the owner");
@@ -401,6 +334,5 @@
 
     function testFailCallIncreaseP2PDeltasFromImplementation() public {
         positionsManager.increaseP2PDeltasLogic(cDai, 0);
->>>>>>> 8e1ffe89
     }
 }