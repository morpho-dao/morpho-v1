// SPDX-License-Identifier: GNU AGPLv3
pragma solidity ^0.8.0;

import "./setup/TestSetup.sol";

contract TestGovernance is TestSetup {
    using CompoundMath for uint256;

    function testShouldDeployContractWithTheRightValues() public {
        assertEq(
            morpho.p2pSupplyIndex(cDai),
            2 * 10**(16 + ERC20(ICToken(cDai).underlying()).decimals() - 8)
        );
        assertEq(
            morpho.p2pBorrowIndex(cDai),
            2 * 10**(16 + ERC20(ICToken(cDai).underlying()).decimals() - 8)
        );
    }

    function testShouldRevertWhenCreatingMarketWithAnImproperMarket() public {
        Types.MarketParameters memory marketParams = Types.MarketParameters(3_333, 0);

        hevm.expectRevert(abi.encodeWithSignature("MarketCreationFailedOnCompound()"));
        morpho.createMarket(address(supplier1), marketParams);
    }

    function testOnlyOwnerCanCreateMarkets() public {
        Types.MarketParameters memory marketParams = Types.MarketParameters(3_333, 0);

        for (uint256 i = 0; i < pools.length; i++) {
            hevm.expectRevert("Ownable: caller is not the owner");
            supplier1.createMarket(pools[i], marketParams);

            hevm.expectRevert("Ownable: caller is not the owner");
            borrower1.createMarket(pools[i], marketParams);
        }

        morpho.createMarket(cAave, marketParams);
    }

    function testShouldCreateMarketWithRightParams() public {
        Types.MarketParameters memory rightParams = Types.MarketParameters(1_000, 3_333);
        Types.MarketParameters memory wrongParams1 = Types.MarketParameters(10_001, 0);
        Types.MarketParameters memory wrongParams2 = Types.MarketParameters(0, 10_001);

        hevm.expectRevert(abi.encodeWithSignature("ExceedsMaxBasisPoints()"));
        morpho.createMarket(cAave, wrongParams1);
        hevm.expectRevert(abi.encodeWithSignature("ExceedsMaxBasisPoints()"));
        morpho.createMarket(cAave, wrongParams2);

        morpho.createMarket(cAave, rightParams);
        (uint16 reserveFactor, uint256 p2pIndexCursor) = morpho.marketParameters(cAave);
        assertEq(reserveFactor, 1_000);
        assertEq(p2pIndexCursor, 3_333);
    }

    function testOnlyOwnerCanSetReserveFactor() public {
        for (uint256 i = 0; i < pools.length; i++) {
            hevm.expectRevert("Ownable: caller is not the owner");
            supplier1.setReserveFactor(cDai, 1111);

            hevm.expectRevert("Ownable: caller is not the owner");
            borrower1.setReserveFactor(cDai, 1111);
        }

        morpho.setReserveFactor(cDai, 1111);
    }

    function testReserveFactorShouldBeUpdatedWithRightValue() public {
        morpho.setReserveFactor(cDai, 1111);
        (uint16 reserveFactor, ) = morpho.marketParameters(cDai);
        assertEq(reserveFactor, 1111);
    }

    function testShouldCreateMarketWithTheRightValues() public {
        ICToken cToken = ICToken(cAave);
        Types.MarketParameters memory marketParams = Types.MarketParameters(3_333, 0);
        morpho.createMarket(cAave, marketParams);

        (bool isCreated, , ) = morpho.marketStatus(cAave);

        assertTrue(isCreated);
        assertEq(
            morpho.p2pSupplyIndex(cAave),
            2 * 10**(16 + ERC20(cToken.underlying()).decimals() - 8)
        );
        assertEq(
            morpho.p2pBorrowIndex(cAave),
            2 * 10**(16 + ERC20(cToken.underlying()).decimals() - 8)
        );
    }

    function testShouldSetMaxGasWithRightValues() public {
        Types.MaxGasForMatching memory newMaxGas = Types.MaxGasForMatching({
            supply: 1,
            borrow: 1,
            withdraw: 1,
            repay: 1
        });

        morpho.setDefaultMaxGasForMatching(newMaxGas);
        (uint64 supply, uint64 borrow, uint64 withdraw, uint64 repay) = morpho
        .defaultMaxGasForMatching();
        assertEq(supply, newMaxGas.supply);
        assertEq(borrow, newMaxGas.borrow);
        assertEq(withdraw, newMaxGas.withdraw);
        assertEq(repay, newMaxGas.repay);

        hevm.expectRevert("Ownable: caller is not the owner");
        supplier1.setDefaultMaxGasForMatching(newMaxGas);

        hevm.expectRevert("Ownable: caller is not the owner");
        borrower1.setDefaultMaxGasForMatching(newMaxGas);
    }

    function testOnlyOwnerCanSetMaxSortedUsers() public {
        uint256 newMaxSortedUsers = 30;

        morpho.setMaxSortedUsers(newMaxSortedUsers);
        assertEq(morpho.maxSortedUsers(), newMaxSortedUsers);

        hevm.expectRevert("Ownable: caller is not the owner");
        supplier1.setMaxSortedUsers(newMaxSortedUsers);

        hevm.expectRevert("Ownable: caller is not the owner");
        borrower1.setMaxSortedUsers(newMaxSortedUsers);
    }

    function testOnlyOwnerShouldFlipMarketStrategy() public {
        hevm.expectRevert("Ownable: caller is not the owner");
        supplier1.setIsP2PDisabled(cDai, true);

        hevm.expectRevert("Ownable: caller is not the owner");
        supplier2.setIsP2PDisabled(cDai, true);

        morpho.setIsP2PDisabled(cDai, true);
        assertTrue(morpho.p2pDisabled(cDai));
    }

    function testOnlyOwnerShouldSetPositionsManager() public {
        IPositionsManager positionsManagerV2 = new PositionsManager();

        hevm.prank(address(0));
        hevm.expectRevert("Ownable: caller is not the owner");
        morpho.setPositionsManager(positionsManagerV2);

        morpho.setPositionsManager(positionsManagerV2);
        assertEq(address(morpho.positionsManager()), address(positionsManagerV2));
    }

    function testOnlyOwnerShouldSetRewardsManager() public {
        IRewardsManager rewardsManagerV2 = new RewardsManager();

        hevm.prank(address(0));
        hevm.expectRevert("Ownable: caller is not the owner");
        morpho.setRewardsManager(rewardsManagerV2);

        morpho.setRewardsManager(rewardsManagerV2);
        assertEq(address(morpho.rewardsManager()), address(rewardsManagerV2));
    }

    function testOnlyOwnerShouldSetInterestRatesManager() public {
        IInterestRatesManager interestRatesV2 = new InterestRatesManager();

        hevm.prank(address(0));
        hevm.expectRevert("Ownable: caller is not the owner");
        morpho.setInterestRatesManager(interestRatesV2);

        morpho.setInterestRatesManager(interestRatesV2);
        assertEq(address(morpho.interestRatesManager()), address(interestRatesV2));
    }

    function testOnlyOwnerShouldSetIncentivesVault() public {
        IIncentivesVault incentivesVaultV2 = new IncentivesVault(
            comptroller,
            IMorpho(address(morpho)),
            morphoToken,
            address(1),
            dumbOracle
        );

        hevm.prank(address(0));
        hevm.expectRevert("Ownable: caller is not the owner");
        morpho.setIncentivesVault(incentivesVaultV2);

        morpho.setIncentivesVault(incentivesVaultV2);
        assertEq(address(morpho.incentivesVault()), address(incentivesVaultV2));
    }

    function testOnlyOwnerShouldSetTreasuryVault() public {
        address treasuryVaultV2 = address(2);

        hevm.prank(address(0));
        hevm.expectRevert("Ownable: caller is not the owner");
        morpho.setTreasuryVault(treasuryVaultV2);

        morpho.setTreasuryVault(treasuryVaultV2);
        assertEq(address(morpho.treasuryVault()), treasuryVaultV2);
    }

    function testOnlyOwnerCanSetIsClaimRewardsPaused() public {
        hevm.prank(address(0));
        hevm.expectRevert("Ownable: caller is not the owner");
        morpho.setIsClaimRewardsPaused(true);

        morpho.setIsClaimRewardsPaused(true);
        assertTrue(morpho.isClaimRewardsPaused());
    }

<<<<<<< HEAD
    function testOnlyOwnerShouldDisableSupply() public {
        (bool isSupplyPaused, , , , , , ) = morpho.marketPauseStatus(cDai);
        assertFalse(isSupplyPaused);

        vm.expectRevert("Ownable: caller is not the owner");
        supplier1.setIsSupplyPaused(cDai, true);

        morpho.setIsSupplyPaused(cDai, true);
        (isSupplyPaused, , , , , , ) = morpho.marketPauseStatus(cDai);
        assertTrue(isSupplyPaused);
    }

    function testOnlyOwnerShouldDisableBorrow() public {
        (, bool isBorrowPaused, , , , , ) = morpho.marketPauseStatus(cDai);
        assertFalse(isBorrowPaused);
        vm.expectRevert("Ownable: caller is not the owner");
        supplier1.setIsBorrowPaused(cDai, true);

        morpho.setIsBorrowPaused(cDai, true);
        (, isBorrowPaused, , , , , ) = morpho.marketPauseStatus(cDai);
        assertTrue(isBorrowPaused);
    }

    function testOnlyOwnerShouldDisableWithdraw() public {
        (, , bool isWithdrawPaused, , , , ) = morpho.marketPauseStatus(cDai);
        assertFalse(isWithdrawPaused);
        vm.expectRevert("Ownable: caller is not the owner");
        supplier1.setIsWithdrawPaused(cDai, true);

        morpho.setIsWithdrawPaused(cDai, true);
        (, , isWithdrawPaused, , , , ) = morpho.marketPauseStatus(cDai);
        assertTrue(isWithdrawPaused);
    }

    function testOnlyOwnerShouldDisableRepay() public {
        (, , , bool isRepayPaused, , , ) = morpho.marketPauseStatus(cDai);
        assertFalse(isRepayPaused);
        vm.expectRevert("Ownable: caller is not the owner");
        supplier1.setIsRepayPaused(cDai, true);

        morpho.setIsRepayPaused(cDai, true);
        (, , , isRepayPaused, , , ) = morpho.marketPauseStatus(cDai);
        assertTrue(isRepayPaused);
    }

    function testOnlyOwnerShouldDisableLiquidateOnCollateral() public {
        (, , , , bool isLiquidateCollateralPaused, , ) = morpho.marketPauseStatus(cDai);
        assertFalse(isLiquidateCollateralPaused);
        vm.expectRevert("Ownable: caller is not the owner");
        supplier1.setIsLiquidateCollateralPaused(cDai, true);

        morpho.setIsLiquidateCollateralPaused(cDai, true);
        (, , , , isLiquidateCollateralPaused, , ) = morpho.marketPauseStatus(cDai);
        assertTrue(isLiquidateCollateralPaused);
    }

    function testOnlyOwnerShouldDisableLiquidateOnBorrow() public {
        (, , , , , bool isLiquidateBorrowPaused, ) = morpho.marketPauseStatus(cDai);
        assertFalse(isLiquidateBorrowPaused);
        vm.expectRevert("Ownable: caller is not the owner");
        supplier1.setIsLiquidateBorrowPaused(cDai, true);

        morpho.setIsLiquidateBorrowPaused(cDai, true);
        (, , , , , isLiquidateBorrowPaused, ) = morpho.marketPauseStatus(cDai);
        assertTrue(isLiquidateBorrowPaused);
=======
    function testOnlyOwnerCanIncreaseP2PDeltas() public {
        hevm.prank(address(supplier1));
        hevm.expectRevert("Ownable: caller is not the owner");
        morpho.increaseP2PDeltas(cDai, 0);

        morpho.increaseP2PDeltas(cDai, 0);
    }

    function testShouldNotIncreaseP2PDeltasWhenMarketNotCreated() public {
        hevm.expectRevert(abi.encodeWithSignature("MarketNotCreated()"));
        morpho.increaseP2PDeltas(address(1), 0);
    }

    function testIncreaseP2PDeltas() public {
        uint256 supplyAmount = 100 ether;
        uint256 borrowAmount = 50 ether;
        uint256 increaseDeltaAmount = 30 ether;

        supplier1.approve(wEth, supplyAmount);
        supplier1.supply(cEth, supplyAmount);
        supplier1.approve(dai, supplyAmount);
        supplier1.supply(cDai, supplyAmount);
        supplier1.borrow(cDai, borrowAmount);

        morpho.increaseP2PDeltas(cDai, increaseDeltaAmount);

        (uint256 p2pSupplyDelta, uint256 p2pBorrowDelta, , ) = morpho.deltas(cDai);

        assertEq(p2pSupplyDelta, increaseDeltaAmount.div(ICToken(cDai).exchangeRateStored()));
        assertEq(p2pBorrowDelta, increaseDeltaAmount.div(ICToken(cDai).borrowIndex()));
        assertApproxEqRel(
            ICToken(cDai).balanceOfUnderlying(address(morpho)),
            supplyAmount - borrowAmount + increaseDeltaAmount,
            1e8
        );
        assertApproxEqRel(
            ICToken(cDai).borrowBalanceCurrent(address(morpho)),
            increaseDeltaAmount,
            1e8
        );
    }

    function testIncreaseP2PDeltasMoreThanWhatIsPossibleSupply() public {
        uint256 supplyAmount = 100 ether;
        uint256 borrowAmount = 50 ether;
        uint256 deltaAmount = 25 ether;
        uint256 increaseDeltaAmount = 80 ether;

        supplier1.approve(wEth, type(uint256).max);
        supplier1.supply(cEth, supplyAmount);
        supplier1.approve(dai, type(uint256).max);
        supplier1.supply(cDai, supplyAmount);
        supplier1.borrow(cDai, borrowAmount);
        _setDefaultMaxGasForMatching(0, 0, 0, 0);
        hevm.roll(block.number + 1);
        supplier1.repay(cDai, deltaAmount); // Creates a peer-to-peer supply delta.

        morpho.increaseP2PDeltas(cDai, increaseDeltaAmount);

        (uint256 p2pSupplyDelta, uint256 p2pBorrowDelta, , ) = morpho.deltas(cDai);

        assertApproxEqRel(
            p2pSupplyDelta,
            borrowAmount.div(ICToken(cDai).exchangeRateStored()),
            1e12
        );
        assertApproxEqRel(
            p2pBorrowDelta,
            (borrowAmount - deltaAmount).div(ICToken(cDai).borrowIndex()),
            1e12
        );
        assertApproxEqRel(ICToken(cDai).balanceOfUnderlying(address(morpho)), supplyAmount, 1e12);
        assertApproxEqRel(
            ICToken(cDai).borrowBalanceCurrent(address(morpho)),
            borrowAmount - deltaAmount,
            1e12
        );
    }

    function testIncreaseP2PDeltasMoreThanWhatIsPossibleBorrow() public {
        uint256 supplyAmount = 100 ether;
        uint256 borrowAmount = 50 ether;
        uint256 deltaAmount = 25 ether;
        uint256 increaseDeltaAmount = 80 ether;

        supplier1.approve(wEth, supplyAmount);
        supplier1.supply(cEth, supplyAmount);
        supplier1.approve(dai, supplyAmount);
        supplier1.supply(cDai, supplyAmount);
        supplier1.borrow(cDai, borrowAmount);
        _setDefaultMaxGasForMatching(0, 0, 0, 0);
        supplier1.withdraw(cDai, supplyAmount - borrowAmount + deltaAmount); // Creates a peer-to-peer borrow delta.

        morpho.increaseP2PDeltas(cDai, increaseDeltaAmount);

        (uint256 p2pSupplyDelta, uint256 p2pBorrowDelta, , ) = morpho.deltas(cDai);

        assertApproxEqRel(
            p2pSupplyDelta,
            (borrowAmount - deltaAmount).div(ICToken(cDai).exchangeRateStored()),
            1e8
        );
        assertApproxEqRel(p2pBorrowDelta, borrowAmount.div(ICToken(cDai).borrowIndex()), 1e8);
        assertApproxEqRel(ICToken(cDai).balanceOfUnderlying(address(morpho)), deltaAmount, 1e8);
        assertApproxEqRel(ICToken(cDai).borrowBalanceCurrent(address(morpho)), borrowAmount, 1e8);
    }

    function testIncreaseP2PDeltasWithMaxBorrowDelta() public {
        uint256 supplyAmount = 100 ether;
        uint256 borrowAmount = 50 ether;
        uint256 increaseDeltaAmount = 80 ether;

        supplier1.approve(wEth, supplyAmount);
        supplier1.supply(cEth, supplyAmount);
        supplier1.approve(dai, supplyAmount);
        supplier1.supply(cDai, supplyAmount);
        supplier1.borrow(cDai, borrowAmount);
        _setDefaultMaxGasForMatching(0, 0, 0, 0);
        supplier1.withdraw(cDai, type(uint256).max); // Creates a 100% peer-to-peer borrow delta.

        hevm.roll(block.number + 1000);

        morpho.increaseP2PDeltas(cDai, increaseDeltaAmount);
    }

    function testFailCallIncreaseP2PDeltasFromImplementation() public {
        positionsManager.increaseP2PDeltasLogic(cDai, 0);
>>>>>>> 8e1ffe89
    }
}<|MERGE_RESOLUTION|>--- conflicted
+++ resolved
@@ -207,7 +207,6 @@
         assertTrue(morpho.isClaimRewardsPaused());
     }
 
-<<<<<<< HEAD
     function testOnlyOwnerShouldDisableSupply() public {
         (bool isSupplyPaused, , , , , , ) = morpho.marketPauseStatus(cDai);
         assertFalse(isSupplyPaused);
@@ -273,7 +272,8 @@
         morpho.setIsLiquidateBorrowPaused(cDai, true);
         (, , , , , isLiquidateBorrowPaused, ) = morpho.marketPauseStatus(cDai);
         assertTrue(isLiquidateBorrowPaused);
-=======
+    }
+
     function testOnlyOwnerCanIncreaseP2PDeltas() public {
         hevm.prank(address(supplier1));
         hevm.expectRevert("Ownable: caller is not the owner");
@@ -401,6 +401,5 @@
 
     function testFailCallIncreaseP2PDeltasFromImplementation() public {
         positionsManager.increaseP2PDeltasLogic(cDai, 0);
->>>>>>> 8e1ffe89
     }
 }