# Morpho Core Protocol V1

[![Morpho-Compound](https://github.com/morpho-dao/morpho-v1/actions/workflows/ci-foundry-compound.yml/badge.svg)](https://github.com/morpho-dao/morpho-v1/actions/workflows/ci-foundry-compound.yml)
[![Morpho-AaveV2](https://github.com/morpho-dao/morpho-v1/actions/workflows/ci-foundry-aave-v2.yml/badge.svg)](https://github.com/morpho-dao/morpho-v1/actions/workflows/ci-foundry-aave-v2.yml)
[![Morpho-AaveV3](https://github.com/morpho-dao/morpho-v1/actions/workflows/ci-foundry-aave-v3.yml/badge.svg)](https://github.com/morpho-dao/morpho-v1/actions/workflows/ci-foundry-aave-v3.yml)

<picture>
  <source media="(prefers-color-scheme: dark)" srcset="https://i.imgur.com/uLq5V14.png">
  <img alt="" src="https://i.imgur.com/ZiL1Lr2.png">
</picture>

---

## What is Morpho?

Morpho is a lending pool optimizer: it improves the capital efficiency of positions on existing lending pools by seamlessly matching users peer-to-peer.

- Morpho's rates stay between the supply rate and the borrow rate of the pool, reducing the interests paid by the borrowers while increasing the interests earned by the suppliers. It means that you are getting boosted peer-to-peer rates or, in the worst case scenario, the APY of the pool.
- Morpho also preserves the same experience, the same liquidity and the same parameters (collateral factors, oracles, …) as the underlying pool.

TL;DR: Instead of borrowing or lending on your favorite pool like Compound or Aave, you would be better off using Morpho-Compound or Morpho-Aave.

---

## Contracts overview

The Morpho protocol is designed at its core with a set of contracts delegating calls to implementation contracts (to overcome the contract size limit).

Here is a brief overview of the Morpho protocol's contracts interactions:

![image](https://user-images.githubusercontent.com/3147812/187162991-d9e94841-0f23-4f25-86d4-a495917b70e7.png)

The main user's entry points are exposed in the `Morpho` contract. It inherits from `MorphoGovernance` which contains all the admin functions of the DAO, `MorphoUtils`, and `MorphoStorage`, where the protocol's storage is located. This contract delegates call to other contracts, that have the exact same storage layout:

- `PositionsManager`: logic of basic supply, borrow, withdraw, repay and liquidate functions. In Morpho-Aave, it is separated into two contracts, `EntryPositionsManager` and `ExitPositionsManager`. These contracts inherit from `MatchingEngine`, which contains the matching engine internal functions.
- `InterestRatesManager`: logic of indexes computation.

It also interacts with `RewardsManager`, which manages the underlying pool's rewards if any.

---

## Documentation

- [White Paper](https://whitepaper.morpho.xyz)
- [Morpho Documentation](https://docs.morpho.xyz)
- Yellow Paper (coming soon)

---

## Audits

All audits are stored in the [audits](./audits/)' folder.

---

## Bug bounty

A bug bounty is open on Immunefi. The rewards and scope are defined [here](https://immunefi.com/bounty/morpho/).
You can also send an email to [security@morpho.xyz](mailto:security@morpho.xyz) if you find something worrying.

---

## Deployment Addresses

### Morpho-Compound Ethereum

- Morpho Proxy: [0x8888882f8f843896699869179fb6e4f7e3b58888](https://etherscan.io/address/0x8888882f8f843896699869179fb6e4f7e3b58888)
- Morpho Implementation: [0xf29cc0319679b54bd25a8666fc0830b023c6a272](https://etherscan.io/address/0xf29cc0319679b54bd25a8666fc0830b023c6a272)
- PositionsManager: [0x082bf6702e718483c85423bd279088c215a21302](https://etherscan.io/address/0x082bf6702e718483c85423bd279088c215a21302)
- InterestRatesManager: [0x2f2d51f4d68a96859d4f69672cbeefd854bd8289](https://etherscan.io/address/0x2f2d51f4d68a96859d4f69672cbeefd854bd8289)
- RewardsManager Proxy: [0x78681e63b6f3ad81ecd64aecc404d765b529c80d](https://etherscan.io/address/0x78681e63b6f3ad81ecd64aecc404d765b529c80d)
- RewardsManager Implementation: [0x70c59877f5358d8d6f2fc90f53813eb2b2698ab7](https://etherscan.io/address/0x70c59877f5358d8d6f2fc90f53813eb2b2698ab7)
- Lens: [0xe8cfa2edbdc110689120724c4828232e473be1b2](https://etherscan.io/address/0xe8cfa2edbdc110689120724c4828232e473be1b2)
- CompRewardsLens: [0x9e977f745d5ae26c6d47ac5417ee112312873ba7](https://etherscan.io/address/0x9e977f745d5ae26c6d47ac5417ee112312873ba7)

### Morpho-Aave-V2 Ethereum

- Morpho Proxy: [0x299ff2534c6f11624d6a65463b8b40c958ab668f](https://etherscan.io/address/0x299ff2534c6f11624d6a65463b8b40c958ab668f)
- Morpho Implementation: [0x497897080d90bc0418f896f4bfcdddd06fe8a9ea](https://etherscan.io/address/0x497897080d90bc0418f896f4bfcdddd06fe8a9ea)
- EntryPositionsManager: [0xdf93cf1ca3acf96bc26783e6fab89400d362d0b4](https://etherscan.io/address/0xdf93cf1ca3acf96bc26783e6fab89400d362d0b4)
- ExitPositionsManager: [0x51ae58e71fed9b1162810898bbd68301206786b2](https://etherscan.io/address/0x51ae58e71fed9b1162810898bbd68301206786b2)
- InterestRatesManager: [0x91b23044d4a8089670309852c7f0a93e5ca8efb7](https://etherscan.io/address/0x91b23044d4a8089670309852c7f0a93e5ca8efb7)
- Lens Proxy: [0x507fa343d0a90786d86c7cd885f5c49263a91ff4](https://etherscan.io/address/0x507fa343d0a90786d86c7cd885f5c49263a91ff4)
- Lens: [0x8706256509684e9cd93b7f19254775ce9324c226](https://etherscan.io/address/0x8706256509684e9cd93b7f19254775ce9324c226)

### Common Ethereum

- ProxyAdmin: [0x99917ca0426fbc677e84f873fb0b726bb4799cd8](https://etherscan.io/address/0x99917ca0426fbc677e84f873fb0b726bb4799cd8)

---

## Testing with [Foundry](https://github.com/foundry-rs/foundry) 🔨

Tests are run against a forks of real networks, which allows us to interact directly with liquidity pools of Compound or Aave. Note that you need to have an RPC provider that have access to Ethereum or Polygon.

For testing, make sure `yarn` and `foundry` are installed and install dependencies (node_modules, git submodules) with:

```bash
make install
```

Alternatively, if you only want to set up

Refer to the `env.example` for the required environment variable.

To run tests on different protocols, navigate a Unix terminal to the root folder of the project and run the command of your choice:

To run every test of a specific protocol (e.g. for Morpho-Compound):

```bash
make test PROTOCOL=compound
```

or to run only a specific set of tests of a specific protocol (e.g. for Morpho-Aave V2):

```bash
make c-TestBorrow PROTOCOL=aave-v2
```

or to run an individual test of a specific protocol (e.g. for Morpho-Aave V3):

```bash
make s-testShouldCollectTheRightAmountOfFees PROTOCOL=aave-v3
```

For the other commands, check the [Makefile](./Makefile).

---

## Testing with Hardhat

Only tests for the [RewardsDistributor](./contracts/common/rewards-distribution/RewardsDistributor.sol) are run with Hardhat.

Just run:

```bash
yarn test
```

---

## Test coverage

Test coverage is reported using [foundry](https://github.com/foundry-rs/foundry) coverage with [lcov](https://github.com/linux-test-project/lcov) report formatting (and optionally, [genhtml](https://manpages.ubuntu.com/manpages/xenial/man1/genhtml.1.html) transformer).

To generate the `lcov` report, run:

```bash
make coverage
```

The report is then usable either:

- via [Coverage Gutters](https://marketplace.visualstudio.com/items?itemName=ryanluker.vscode-coverage-gutters) following [this tutorial](https://mirror.xyz/devanon.eth/RrDvKPnlD-pmpuW7hQeR5wWdVjklrpOgPCOA-PJkWFU)
- via html, using `make lcov-html` to transform the report and opening `coverage/index.html`

:warning: Test coverage is not available on Morpho-AaveV2 nor Morpho-AaveV3 for [this reason](https://github.com/foundry-rs/foundry/issues/3357#issuecomment-1297192171)

---

<<<<<<< HEAD
## Storage seatbelt

2 CI pipelines are currently running on every PR to check that the changes introduced are not modifying the storage layout of proxied smart contracts in an unsafe way:

- [storage-layout.sh](./scripts/storage-layout.sh) checks that the latest foundry storage layout snapshot is identical to the committed storage layout snapshot
- [foundry-storage-check](https://github.com/Rubilmax/foundry-storage-diff) is in test phase and will progressively replace the snapshot check

In the case the storage layout snapshots checked by `storage-layout.sh` are not identical, the developer must commit the updated storage layout snapshot stored under [snapshots/](./snapshots/) by running:

- `make storage-layout-generate` with the appropriate protocol parameters

---

=======
>>>>>>> a2386e15
## Deployment & Upgrades

### Network mode (default)

Run the Foundry deployment script with:

```bash
make script-Deploy PROTOCOL=compound NETWORK=goerli
```

### Local mode

First start a local EVM:

```bash
make anvil NETWORK=goerli
```

Then run the Foundry deployment script in a separate shell, using `SMODE=local`:

```bash
make script-Deploy PROTOCOL=compound NETWORK=goerli SMODE=local
```

---

## Questions & Feedback

For any question or feedback you can send an email to [merlin@morpho.xyz](mailto:merlin@morpho.xyz).

---

## Licensing

The code is under the GNU AFFERO GENERAL PUBLIC LICENSE v3.0, see [`LICENSE`](./LICENSE).<|MERGE_RESOLUTION|>--- conflicted
+++ resolved
@@ -158,7 +158,6 @@
 
 ---
 
-<<<<<<< HEAD
 ## Storage seatbelt
 
 2 CI pipelines are currently running on every PR to check that the changes introduced are not modifying the storage layout of proxied smart contracts in an unsafe way:
@@ -172,8 +171,6 @@
 
 ---
 
-=======
->>>>>>> a2386e15
 ## Deployment & Upgrades
 
 ### Network mode (default)
