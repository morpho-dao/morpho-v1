// SPDX-License-Identifier: GNU AGPLv3
pragma solidity ^0.8.0;

import "src/aave-v2/interfaces/lido/ILido.sol";

import "./setup/TestSetup.sol";

contract TestLens is TestSetup {
    using ReserveConfiguration for DataTypes.ReserveConfigurationMap;
    using PercentageMath for uint256;
    using WadRayMath for uint256;
    using Math for uint256;

    struct UserBalanceStates {
        uint256 collateral;
        uint256 debt;
        uint256 maxDebt;
        uint256 liquidation;
    }

    struct UserBalance {
        uint256 onPool;
        uint256 inP2P;
        uint256 totalBalance;
    }

    function testUserLiquidityDataForAssetWithNothing() public {
        Types.AssetLiquidityData memory assetData = lens.getUserLiquidityDataForAsset(
            address(borrower1),
            aDai,
            oracle
        );

        (uint256 ltv, uint256 liquidationThreshold, , uint256 decimals, ) = pool
        .getConfiguration(dai)
        .getParamsMemory();
        uint256 underlyingPrice = oracle.getAssetPrice(dai);
        uint256 tokenUnit = 10**decimals;

        assertEq(assetData.liquidationThreshold, liquidationThreshold);
        assertEq(assetData.ltv, ltv);
        assertEq(assetData.decimals, decimals);
        assertEq(assetData.underlyingPrice, underlyingPrice);
        assertEq(assetData.tokenUnit, tokenUnit);
        assertEq(assetData.collateralEth, 0);
        assertEq(assetData.debtEth, 0);
    }

    function testUserLiquidityDataForAssetWithSupply() public {
        uint256 amount = 10_000 ether;

        borrower1.approve(dai, amount);
        borrower1.supply(aDai, amount);

        Types.AssetLiquidityData memory assetData = lens.getUserLiquidityDataForAsset(
            address(borrower1),
            aDai,
            oracle
        );

        (uint256 ltv, uint256 liquidationThreshold, , uint256 decimals, ) = pool
        .getConfiguration(dai)
        .getParamsMemory();
        uint256 underlyingPrice = oracle.getAssetPrice(dai);
        uint256 tokenUnit = 10**decimals;

        assertEq(assetData.ltv, ltv, "ltv");
        assertEq(assetData.liquidationThreshold, liquidationThreshold, "liquidationThreshold");
        assertEq(assetData.underlyingPrice, underlyingPrice, "underlyingPrice");
        assertEq(assetData.tokenUnit, tokenUnit, "tokenUnit");
<<<<<<< HEAD
        assertEq(assetData.collateralEth, collateral, "collateral");
        assertEq(assetData.debtEth, 0, "debt");
=======
        assertEq(assetData.collateral, (amount * underlyingPrice) / tokenUnit, "collateral");
        assertEq(assetData.debt, 0, "debt");
    }

    function testUserLiquidityDataForOtherAssetThanSupply() public {
        uint256 amount = 10_000 ether;

        borrower1.approve(dai, amount);
        borrower1.supply(aDai, amount);

        Types.AssetLiquidityData memory assetData = lens.getUserLiquidityDataForAsset(
            address(borrower1),
            aUsdc,
            oracle
        );

        (uint256 ltv, uint256 liquidationThreshold, , uint256 decimals, ) = pool
        .getConfiguration(usdc)
        .getParamsMemory();
        uint256 underlyingPrice = oracle.getAssetPrice(usdc);
        uint256 tokenUnit = 10**decimals;

        assertEq(assetData.ltv, ltv, "ltv");
        assertEq(assetData.liquidationThreshold, liquidationThreshold, "liquidationThreshold");
        assertEq(assetData.underlyingPrice, underlyingPrice, "underlyingPrice");
        assertEq(assetData.tokenUnit, tokenUnit, "tokenUnit");
        assertEq(assetData.collateral, 0, "collateral");
        assertEq(assetData.debt, 0, "debt");
>>>>>>> bdd94da7
    }

    function testUserLiquidityDataForAssetWithSupplyAndBorrow() public {
        uint256 amount = 10_000 ether;
        uint256 toBorrow = amount / 2;

        borrower1.approve(dai, amount);
        borrower1.supply(aDai, amount);
        borrower1.borrow(aDai, toBorrow);

        Types.AssetLiquidityData memory assetData = lens.getUserLiquidityDataForAsset(
            address(borrower1),
            aDai,
            oracle
        );

        (uint256 ltv, uint256 liquidationThreshold, , uint256 decimals, ) = pool
        .getConfiguration(dai)
        .getParamsMemory();
        uint256 underlyingPrice = oracle.getAssetPrice(dai);
        uint256 tokenUnit = 10**decimals;
        uint256 collateral = (amount * underlyingPrice) / tokenUnit;
        uint256 debt = (toBorrow * underlyingPrice) / tokenUnit;

        assertEq(assetData.liquidationThreshold, liquidationThreshold, "liquidationThreshold");
        assertEq(assetData.ltv, ltv, "ltv");
        assertEq(assetData.underlyingPrice, underlyingPrice, "underlyingPrice");
        assertEq(assetData.decimals, decimals, "decimals");
        assertEq(assetData.tokenUnit, tokenUnit, "tokenUnit");
        assertApproxEqAbs(assetData.collateralEth, collateral, 2, "collateral");
        assertEq(assetData.debtEth, debt, "debt");
    }

    function testUserLiquidityDataForAssetWithSupplyAndBorrowWithMultipleAssets() public {
        uint256 amount = 10_000 ether;
        uint256 toBorrow = to6Decimals(amount / 2);

        borrower1.approve(dai, amount);
        borrower1.supply(aDai, amount);
        borrower1.borrow(aUsdc, toBorrow);

        Types.AssetLiquidityData memory assetDataDai = lens.getUserLiquidityDataForAsset(
            address(borrower1),
            aDai,
            oracle
        );

        Types.AssetLiquidityData memory assetDataUsdc = lens.getUserLiquidityDataForAsset(
            address(borrower1),
            aUsdc,
            oracle
        );

        Types.AssetLiquidityData memory expectedDataUsdc;
        uint256 decimalsUsdc;

        (expectedDataUsdc.ltv, expectedDataUsdc.liquidationThreshold, , decimalsUsdc, ) = pool
        .getConfiguration(usdc)
        .getParamsMemory();
        expectedDataUsdc.underlyingPrice = oracle.getAssetPrice(usdc);
        expectedDataUsdc.tokenUnit = 10**decimalsUsdc;
        expectedDataUsdc.debtEth =
            (toBorrow * expectedDataUsdc.underlyingPrice) /
            expectedDataUsdc.tokenUnit;

        assertEq(
            assetDataUsdc.liquidationThreshold,
            expectedDataUsdc.liquidationThreshold,
            "liquidationThresholdUsdc"
        );
        assertEq(assetDataUsdc.ltv, expectedDataUsdc.ltv, "ltvUsdc");
        assertEq(
            assetDataUsdc.underlyingPrice,
            expectedDataUsdc.underlyingPrice,
            "underlyingPriceUsdc"
        );
        assertEq(assetDataUsdc.tokenUnit, expectedDataUsdc.tokenUnit, "tokenUnitUsdc");
        assertEq(assetDataUsdc.collateralEth, 0, "collateralUsdc");
        assertEq(assetDataUsdc.debtEth, expectedDataUsdc.debtEth, "debtUsdc");

        Types.AssetLiquidityData memory expectedDataDai;
        uint256 decimalsDai;

        (expectedDataDai.ltv, expectedDataDai.liquidationThreshold, , decimalsDai, ) = pool
        .getConfiguration(dai)
        .getParamsMemory();
        expectedDataDai.underlyingPrice = oracle.getAssetPrice(dai);
        expectedDataDai.tokenUnit = 10**decimalsDai;
        expectedDataDai.collateralEth =
            (amount * expectedDataDai.underlyingPrice) /
            expectedDataDai.tokenUnit;

        assertEq(
            assetDataDai.liquidationThreshold,
            expectedDataDai.liquidationThreshold,
            "liquidationThresholdDai"
        );
        assertEq(assetDataDai.ltv, expectedDataDai.ltv, "ltvDai");
        assertEq(
            assetDataDai.underlyingPrice,
            expectedDataDai.underlyingPrice,
            "underlyingPriceDai"
        );
        assertEq(assetDataDai.tokenUnit, expectedDataDai.tokenUnit, "tokenUnitDai");
        assertEq(assetDataDai.collateralEth, expectedDataDai.collateralEth, "collateralDai");
        assertEq(assetDataDai.debtEth, 0, "debtDai");
    }

    function testUserHypotheticalBalanceStatesUnenteredMarket() public {
        uint256 amount = 10_001 ether;

        borrower1.approve(dai, amount);
        borrower1.supply(aDai, amount);

        uint256 hypotheticalBorrow = 500e6;
        Types.LiquidityData memory liquidityData = lens.getUserHypotheticalBalanceStates(
            address(borrower1),
            aUsdc,
            amount / 2,
            hypotheticalBorrow
        );

        (uint256 daiLtv, uint256 daiLiquidationThreshold, , uint256 daiDecimals, ) = pool
        .getConfiguration(dai)
        .getParamsMemory();
        (, , , uint256 usdcDecimals, ) = pool.getConfiguration(usdc).getParamsMemory();

        uint256 collateral = (amount * oracle.getAssetPrice(dai)) / 10**daiDecimals;

        assertEq(
            liquidityData.liquidationThreshold,
            collateral.percentMul(daiLiquidationThreshold),
            "liquidationThreshold"
        );
        assertEq(liquidityData.maxDebt, collateral.percentMul(daiLtv), "maxDebt");
        assertEq(liquidityData.collateral, collateral, "collateral");
        assertEq(
            liquidityData.debt,
            (hypotheticalBorrow * oracle.getAssetPrice(usdc)).divUp(10**usdcDecimals),
            "debt"
        );
    }

    function testUserHypotheticalBalanceStatesAfterUnauthorisedBorrowWithdraw() public {
        uint256 amount = 10_001 ether;

        borrower1.approve(dai, amount);
        borrower1.supply(aDai, amount);

        uint256 hypotheticalWithdraw = 2 * amount;
        uint256 hypotheticalBorrow = amount;
        Types.LiquidityData memory liquidityData = lens.getUserHypotheticalBalanceStates(
            address(borrower1),
            aDai,
            hypotheticalWithdraw,
            hypotheticalBorrow
        );

        (, , , uint256 daiDecimals, ) = pool.getConfiguration(dai).getParamsMemory();

        assertEq(liquidityData.liquidationThreshold, 0, "liquidationThreshold");
        assertEq(liquidityData.maxDebt, 0, "maxDebt");
        assertEq(liquidityData.collateral, 0, "collateral");
        assertEq(
            liquidityData.debt,
            (hypotheticalBorrow * oracle.getAssetPrice(dai)).divUp(10**daiDecimals),
            "debt"
        );
    }

    function testMaxCapacitiesWithNothing() public {
        (uint256 withdrawable, uint256 borrowable) = lens.getUserMaxCapacitiesForAsset(
            address(borrower1),
            aDai
        );

        assertEq(withdrawable, 0);
        assertEq(borrowable, 0);
    }

    function testMaxCapacitiesWithSupply() public {
        uint256 amount = to6Decimals(10000 ether);

        borrower1.approve(usdc, amount);
        borrower1.supply(aUsdc, amount);

        Types.AssetLiquidityData memory assetDataUsdc = lens.getUserLiquidityDataForAsset(
            address(borrower1),
            aUsdc,
            oracle
        );

        Types.AssetLiquidityData memory assetDataDai = lens.getUserLiquidityDataForAsset(
            address(borrower1),
            aDai,
            oracle
        );

        uint256 expectedBorrowableUsdc = (assetDataUsdc.collateralEth.percentMul(
            assetDataUsdc.ltv
        ) * assetDataUsdc.tokenUnit) / assetDataUsdc.underlyingPrice;
        uint256 expectedBorrowableDai = (assetDataUsdc.collateralEth.percentMul(assetDataUsdc.ltv) *
            assetDataDai.tokenUnit) / assetDataDai.underlyingPrice;

        (uint256 withdrawable, uint256 borrowable) = lens.getUserMaxCapacitiesForAsset(
            address(borrower1),
            aUsdc
        );

        assertEq(withdrawable, amount, "withdrawable USDC");
        assertEq(borrowable, expectedBorrowableUsdc, "borrowable USDC");

        (withdrawable, borrowable) = lens.getUserMaxCapacitiesForAsset(address(borrower1), aDai);

        assertEq(withdrawable, 0, "withdrawable DAI");
        assertEq(borrowable, expectedBorrowableDai, "borrowable DAI");
    }

    function testMaxCapacitiesWithSupplyAndBorrow() public {
        uint256 amount = 100 ether;

        borrower1.approve(aave, amount);
        borrower1.supply(aAave, amount);

        (uint256 withdrawableAaveBefore, uint256 borrowableAaveBefore) = lens
        .getUserMaxCapacitiesForAsset(address(borrower1), aAave);
        (uint256 withdrawableDaiBefore, uint256 borrowableDaiBefore) = lens
        .getUserMaxCapacitiesForAsset(address(borrower1), aDai);

        borrower1.borrow(aDai, borrowableDaiBefore / 2);

        (uint256 withdrawableAaveAfter, uint256 borrowableAaveAfter) = lens
        .getUserMaxCapacitiesForAsset(address(borrower1), aAave);
        (uint256 withdrawableDaiAfter, uint256 borrowableDaiAfter) = lens
        .getUserMaxCapacitiesForAsset(address(borrower1), aDai);

        Types.AssetLiquidityData memory aaveAssetData;
        (aaveAssetData.ltv, aaveAssetData.liquidationThreshold, , , ) = pool
        .getConfiguration(aave)
        .getParamsMemory();

        assertEq(withdrawableAaveBefore, amount, "cannot withdraw all AAVE");
        assertEq(
            borrowableAaveBefore,
            amount.percentMul(aaveAssetData.ltv),
            "cannot borrow all AAVE"
        );
        assertEq(withdrawableDaiBefore, 0, "can withdraw DAI not supplied");
        assertApproxEqAbs(
            borrowableDaiBefore,
            amount.percentMul(aaveAssetData.ltv).wadMul(
                oracle.getAssetPrice(aave).wadDiv(oracle.getAssetPrice(dai))
            ),
            1e3,
            "cannot borrow all DAI"
        );
        assertEq(borrowableAaveAfter, borrowableAaveBefore / 2, "cannot borrow half AAVE");
        assertEq(withdrawableDaiAfter, 0, "unexpected withdrawable DAI");
        assertEq(borrowableDaiAfter, borrowableDaiBefore / 2, "cannot borrow half DAI");

        vm.expectRevert(ExitPositionsManager.UnauthorisedWithdraw.selector);
        borrower1.withdraw(aAave, withdrawableAaveAfter + 1e8);
    }

    function testUserBalanceWithoutMatching() public {
        uint256 amount = 10_000 ether;
        uint256 toBorrow = to6Decimals(amount / 2);

        borrower1.approve(dai, amount);
        borrower1.supply(aDai, amount);
        borrower1.borrow(aUsdc, toBorrow);

        UserBalance memory userSupplyBalance;

        (userSupplyBalance.inP2P, userSupplyBalance.onPool, userSupplyBalance.totalBalance) = lens
        .getCurrentSupplyBalanceInOf(aDai, address(borrower1));

        (uint256 supplyBalanceInP2P, uint256 supplyBalanceOnPool) = morpho.supplyBalanceInOf(
            aDai,
            address(borrower1)
        );

        uint256 expectedSupplyBalanceInP2P = supplyBalanceInP2P.rayMul(morpho.p2pSupplyIndex(aDai));
        uint256 expectedSupplyBalanceOnPool = supplyBalanceOnPool.rayMul(
            pool.getReserveNormalizedIncome(dai)
        );
        uint256 expectedTotalSupplyBalance = expectedSupplyBalanceInP2P +
            expectedSupplyBalanceOnPool;

        assertEq(userSupplyBalance.onPool, expectedSupplyBalanceOnPool, "On pool supply balance");
        assertEq(userSupplyBalance.inP2P, expectedSupplyBalanceInP2P, "P2P supply balance");
        assertEq(
            userSupplyBalance.totalBalance,
            expectedTotalSupplyBalance,
            "Total supply balance"
        );

        UserBalance memory userBorrowBalance;

        (userBorrowBalance.inP2P, userBorrowBalance.onPool, userBorrowBalance.totalBalance) = lens
        .getCurrentBorrowBalanceInOf(aUsdc, address(borrower1));

        (uint256 borrowBalanceInP2P, uint256 borrowBalanceOnPool) = morpho.borrowBalanceInOf(
            aUsdc,
            address(borrower1)
        );

        uint256 expectedBorrowBalanceInP2P = borrowBalanceInP2P.rayMul(
            morpho.p2pBorrowIndex(aUsdc)
        );
        uint256 expectedBorrowBalanceOnPool = borrowBalanceOnPool.rayMul(
            pool.getReserveNormalizedVariableDebt(usdc)
        );
        uint256 expectedTotalBorrowBalance = expectedBorrowBalanceInP2P +
            expectedBorrowBalanceOnPool;

        assertEq(userBorrowBalance.onPool, expectedBorrowBalanceOnPool, "On pool borrow balance");
        assertEq(userBorrowBalance.inP2P, expectedBorrowBalanceInP2P, "P2P borrow balance");
        assertEq(
            userBorrowBalance.totalBalance,
            expectedTotalBorrowBalance,
            "Total borrow balance"
        );
    }

    function testUserBalanceWithMatching() public {
        uint256 amount = 10_000 ether;
        uint256 toBorrow = to6Decimals(amount / 2);

        borrower1.approve(dai, amount);
        borrower1.supply(aDai, amount);
        borrower1.borrow(aUsdc, toBorrow);

        uint256 toMatch = toBorrow / 2;
        supplier1.approve(usdc, toMatch);
        supplier1.supply(aUsdc, toMatch);

        // borrower 1 supply balance (not matched)
        UserBalance memory userSupplyBalance;

        (userSupplyBalance.inP2P, userSupplyBalance.onPool, userSupplyBalance.totalBalance) = lens
        .getCurrentSupplyBalanceInOf(aDai, address(borrower1));

        (uint256 supplyBalanceInP2P, uint256 supplyBalanceOnPool) = morpho.supplyBalanceInOf(
            aDai,
            address(borrower1)
        );

        uint256 expectedSupplyBalanceInP2P = supplyBalanceInP2P.rayMul(morpho.p2pSupplyIndex(aDai));
        uint256 expectedSupplyBalanceOnPool = supplyBalanceOnPool.rayMul(
            pool.getReserveNormalizedIncome(dai)
        );

        assertEq(userSupplyBalance.onPool, expectedSupplyBalanceOnPool, "On pool supply balance");
        assertEq(userSupplyBalance.inP2P, expectedSupplyBalanceInP2P, "P2P supply balance");
        assertEq(
            userSupplyBalance.totalBalance,
            expectedSupplyBalanceOnPool + expectedSupplyBalanceInP2P,
            "Total supply balance"
        );

        // borrower 1 borrow balance (partially matched)
        UserBalance memory userBorrowBalance;

        (userBorrowBalance.inP2P, userBorrowBalance.onPool, userBorrowBalance.totalBalance) = lens
        .getCurrentBorrowBalanceInOf(aUsdc, address(borrower1));

        (uint256 borrowBalanceInP2P, uint256 borrowBalanceOnPool) = morpho.borrowBalanceInOf(
            aUsdc,
            address(borrower1)
        );

        uint256 expectedBorrowBalanceInP2P = borrowBalanceInP2P.rayMul(
            morpho.p2pBorrowIndex(aUsdc)
        );
        uint256 expectedBorrowBalanceOnPool = borrowBalanceOnPool.rayMul(
            pool.getReserveNormalizedVariableDebt(usdc)
        );

        assertEq(userBorrowBalance.onPool, expectedBorrowBalanceOnPool, "On pool borrow balance");
        assertEq(userBorrowBalance.inP2P, expectedBorrowBalanceInP2P, "P2P borrow balance");
        assertEq(
            userBorrowBalance.totalBalance,
            expectedBorrowBalanceOnPool + expectedBorrowBalanceInP2P,
            "Total borrow balance"
        );

        // borrower 2 supply balance (pure supplier fully matched)
        UserBalance memory matchedSupplierSupplyBalance;

        (
            matchedSupplierSupplyBalance.inP2P,
            matchedSupplierSupplyBalance.onPool,
            matchedSupplierSupplyBalance.totalBalance
        ) = lens.getCurrentSupplyBalanceInOf(aUsdc, address(supplier1));

        (supplyBalanceInP2P, supplyBalanceOnPool) = morpho.supplyBalanceInOf(
            aUsdc,
            address(supplier1)
        );

        expectedSupplyBalanceInP2P = supplyBalanceInP2P.rayMul(morpho.p2pSupplyIndex(aUsdc));
        expectedSupplyBalanceOnPool = supplyBalanceOnPool.rayMul(
            pool.getReserveNormalizedIncome(usdc)
        );

        assertEq(
            matchedSupplierSupplyBalance.onPool,
            expectedSupplyBalanceOnPool,
            "On pool matched supplier balance"
        );
        assertEq(
            matchedSupplierSupplyBalance.inP2P,
            expectedSupplyBalanceInP2P,
            "P2P matched supplier balance"
        );
        assertEq(
            matchedSupplierSupplyBalance.totalBalance,
            expectedSupplyBalanceOnPool + expectedSupplyBalanceInP2P,
            "Total matched supplier balance"
        );
    }

    function testMaxCapacitiesWithNothingWithSupplyWithMultipleAssetsAndBorrow() public {
        uint256 amount = 10_000 ether;

        borrower1.approve(usdc, to6Decimals(amount));
        borrower1.supply(aUsdc, to6Decimals(amount));
        borrower1.approve(dai, amount);
        borrower1.supply(aDai, amount);

        Types.AssetLiquidityData memory assetDataUsdc = lens.getUserLiquidityDataForAsset(
            address(borrower1),
            aUsdc,
            oracle
        );

        Types.AssetLiquidityData memory assetDataDai = lens.getUserLiquidityDataForAsset(
            address(borrower1),
            aDai,
            oracle
        );

        Types.AssetLiquidityData memory assetDataUsdt = lens.getUserLiquidityDataForAsset(
            address(borrower1),
            aUsdt,
            oracle
        );

        (uint256 withdrawableDai, ) = lens.getUserMaxCapacitiesForAsset(address(borrower1), aDai);
        (uint256 withdrawableUsdc, ) = lens.getUserMaxCapacitiesForAsset(address(borrower1), aUsdc);
        (, uint256 borrowableUsdt) = lens.getUserMaxCapacitiesForAsset(address(borrower1), aUsdt);

        uint256 expectedBorrowableUsdt = ((assetDataUsdc.collateralEth.percentMul(
            assetDataUsdc.ltv
        ) + assetDataDai.collateralEth.percentMul(assetDataDai.ltv)) * assetDataUsdt.tokenUnit) /
            assetDataUsdt.underlyingPrice;

        assertEq(withdrawableUsdc, to6Decimals(amount), "unexpected new withdrawable usdc");
        assertEq(withdrawableDai, amount, "unexpected new withdrawable dai");
        assertEq(borrowableUsdt, expectedBorrowableUsdt, "unexpected borrowable usdt");

        uint256 toBorrow = to6Decimals(100 ether);
        borrower1.borrow(aUsdt, toBorrow);

        (, uint256 newBorrowableUsdt) = lens.getUserMaxCapacitiesForAsset(
            address(borrower1),
            aUsdt
        );

        expectedBorrowableUsdt -= toBorrow;

        assertEq(newBorrowableUsdt, expectedBorrowableUsdt, "unexpected new borrowable usdt");
    }

    function testUserBalanceStatesWithSupplyAndBorrow() public {
        uint256 amount = 10_000 ether;
        uint256 toBorrow = to6Decimals(amount / 2);

        borrower1.approve(dai, amount);
        borrower1.supply(aDai, amount);
        borrower1.borrow(aUsdc, toBorrow);

        Types.LiquidityData memory expectedStates;
        Types.LiquidityData memory states = lens.getUserBalanceStates(address(borrower1));

        // USDC data
        (, , , uint256 decimalsUsdc, ) = pool.getConfiguration(usdc).getParamsMemory();
        uint256 underlyingPriceUsdc = oracle.getAssetPrice(usdc);
        uint256 tokenUnitUsdc = 10**decimalsUsdc;

        // DAI data
        (uint256 ltvDai, uint256 liquidationThresholdDai, , uint256 decimalsDai, ) = pool
        .getConfiguration(dai)
        .getParamsMemory();
        uint256 underlyingPriceDai = oracle.getAssetPrice(dai);
        uint256 tokenUnitDai = 10**decimalsDai;

        expectedStates.collateralEth = (amount * underlyingPriceDai) / tokenUnitDai;
        expectedStates.debtEth = (toBorrow * underlyingPriceUsdc) / tokenUnitUsdc;
        expectedStates.maxDebtEth = expectedStates.collateralEth.percentMul(
            liquidationThresholdDai
        );
        expectedStates.borrowableEth = expectedStates.collateralEth.percentMul(ltvDai);

        uint256 healthFactor = states.maxDebtEth.wadDiv(states.debtEth);
        uint256 expectedHealthFactor = expectedStates.maxDebtEth.wadDiv(expectedStates.debtEth);

        assertEq(states.collateralEth, expectedStates.collateralEth, "collateral");
        assertEq(states.debtEth, expectedStates.debtEth, "debt");
        assertEq(states.maxDebtEth, expectedStates.maxDebtEth, "liquidationThreshold");
        assertEq(states.borrowableEth, expectedStates.borrowableEth, "maxDebt");
        assertEq(healthFactor, expectedHealthFactor, "healthFactor");
    }

    function testUserBalanceStatesWithSupplyAndBorrowWithMultipleAssets() public {
        uint256 amount = 10_000 ether;
        uint256 toBorrow = 100 ether;
        uint256 toBorrowWbtc = to6Decimals(0.001 ether);

        borrower1.approve(usdc, to6Decimals(amount));
        borrower1.supply(aUsdc, to6Decimals(amount));
        borrower1.approve(dai, amount);
        borrower1.supply(aDai, amount);

        borrower1.borrow(aWbtc, toBorrowWbtc);
        borrower1.borrow(aUsdt, to6Decimals(toBorrow));

        Types.LiquidityData memory expectedStates;
        Types.LiquidityData memory states = lens.getUserBalanceStates(address(borrower1));

        // USDC data
        (uint256 ltv, uint256 liquidationThreshold, , uint256 decimals, ) = pool
        .getConfiguration(usdc)
        .getParamsMemory();
        uint256 collateralValueToAdd = (to6Decimals(amount) * oracle.getAssetPrice(usdc)) /
            10**decimals;
        expectedStates.collateralEth += collateralValueToAdd;
        expectedStates.maxDebtEth += collateralValueToAdd.percentMul(liquidationThreshold);
        expectedStates.borrowableEth += collateralValueToAdd.percentMul(ltv);

        // DAI data
        (ltv, liquidationThreshold, , decimals, ) = pool.getConfiguration(dai).getParamsMemory();
        collateralValueToAdd = (amount * oracle.getAssetPrice(dai)) / 10**decimals;
        expectedStates.collateralEth += collateralValueToAdd;
        expectedStates.maxDebtEth += collateralValueToAdd.percentMul(liquidationThreshold);
        expectedStates.borrowableEth += collateralValueToAdd.percentMul(ltv);

        // WBTC data
        (, , , decimals, ) = pool.getConfiguration(wbtc).getParamsMemory();
        expectedStates.debtEth += (toBorrowWbtc * oracle.getAssetPrice(wbtc)) / 10**decimals;

        // USDT data
        (, , , decimals, ) = pool.getConfiguration(usdt).getParamsMemory();
        expectedStates.debtEth +=
            (to6Decimals(toBorrow) * oracle.getAssetPrice(usdt)) /
            10**decimals;

        uint256 healthFactor = states.maxDebtEth.wadDiv(states.debtEth);
        uint256 expectedHealthFactor = expectedStates.maxDebtEth.wadDiv(expectedStates.debtEth);

        assertApproxEqAbs(states.collateralEth, expectedStates.collateralEth, 2, "collateral");
        assertApproxEqAbs(states.debtEth, expectedStates.debtEth, 1, "debt");
        assertEq(states.maxDebtEth, expectedStates.maxDebtEth, "liquidationThreshold");
        assertEq(states.borrowableEth, expectedStates.borrowableEth, "maxDebt");
        assertApproxEqAbs(healthFactor, expectedHealthFactor, 1e4, "healthFactor");
    }

    /// This test is to check that a call to getUserLiquidityDataForAsset with USDT doesn't end
    ///   with error "Division or modulo by zero", as Aave returns 0 for USDT liquidationThreshold.
    function testLiquidityDataForUSDT() public {
        uint256 usdtAmount = to6Decimals(10_000 ether);

        deal(usdt, address(borrower1), usdtAmount);
        borrower1.approve(usdt, usdtAmount);
        borrower1.supply(aUsdt, usdtAmount);

        (uint256 withdrawableUsdt, uint256 borrowableUsdt) = lens.getUserMaxCapacitiesForAsset(
            address(borrower1),
            aUsdt
        );

        assertEq(withdrawableUsdt, usdtAmount, "withdrawable USDT");
        assertEq(borrowableUsdt, 0, "borrowable USDT");

        (uint256 withdrawableDai, uint256 borrowableDai) = lens.getUserMaxCapacitiesForAsset(
            address(borrower1),
            aDai
        );

        assertEq(withdrawableDai, 0, "withdrawable DAI");
        assertEq(borrowableDai, 0, "borrowable DAI");
    }

    function testLiquidityDataWithMultipleAssetsAndUSDT() public {
        uint256 amount = 10_000 ether;
        uint256 toBorrow = to6Decimals(100 ether);

        deal(usdt, address(borrower1), to6Decimals(amount));
        borrower1.approve(usdt, to6Decimals(amount));
        borrower1.supply(aUsdt, to6Decimals(amount));
        borrower1.approve(dai, amount);
        borrower1.supply(aDai, amount);

        borrower1.borrow(aUsdc, toBorrow);
        borrower1.borrow(aUsdt, toBorrow);

        uint256 decimals;
        uint256 ltv;
        uint256 liquidationThreshold;

        Types.LiquidityData memory expectedStates;
        Types.LiquidityData memory states = lens.getUserBalanceStates(address(borrower1));

        // USDT data
        (ltv, liquidationThreshold, , decimals, ) = pool.getConfiguration(usdt).getParamsMemory();
        uint256 collateralValueUsdt = (to6Decimals(amount) * oracle.getAssetPrice(usdt)) /
            10**decimals;
        expectedStates.collateralEth += collateralValueUsdt;
        expectedStates.maxDebtEth += collateralValueUsdt.percentMul(liquidationThreshold);
        expectedStates.borrowableEth += collateralValueUsdt.percentMul(ltv);

        // DAI data
        (ltv, liquidationThreshold, , decimals, ) = pool.getConfiguration(dai).getParamsMemory();
        uint256 collateralValueDai = (amount * oracle.getAssetPrice(dai)) / 10**decimals;
        expectedStates.collateralEth += collateralValueDai;
        expectedStates.maxDebtEth += collateralValueDai.percentMul(liquidationThreshold);
        expectedStates.borrowableEth += collateralValueDai.percentMul(ltv);

        // USDC data
        (, , , decimals, ) = pool.getConfiguration(usdc).getParamsMemory();
        expectedStates.debtEth += (toBorrow * oracle.getAssetPrice(usdc)) / 10**decimals;

        // USDT data
        (, , , decimals, ) = pool.getConfiguration(usdt).getParamsMemory();
        expectedStates.debtEth += (toBorrow * oracle.getAssetPrice(usdt)) / 10**decimals;

        uint256 healthFactor = states.maxDebtEth.wadDiv(states.debtEth);
        uint256 expectedHealthFactor = expectedStates.maxDebtEth.wadDiv(expectedStates.debtEth);

        assertApproxEqAbs(states.collateralEth, expectedStates.collateralEth, 1e3, "collateral");
        assertEq(states.debtEth, expectedStates.debtEth, "debt");
        assertEq(states.maxDebtEth, expectedStates.maxDebtEth, "liquidationThreshold");
        assertEq(states.borrowableEth, expectedStates.borrowableEth, "maxDebt");
        assertEq(healthFactor, expectedHealthFactor, "healthFactor");
    }

    function testGetMainMarketData() public {
        uint256 amount = 10_000 ether;

        borrower1.approve(dai, amount);
        borrower1.supply(aDai, amount);
        borrower1.borrow(aDai, amount / 2);

        (
            ,
            ,
            uint256 p2pSupplyAmount,
            uint256 p2pBorrowAmount,
            uint256 poolSupplyAmount,
            uint256 poolBorrowAmount
        ) = lens.getMainMarketData(aDai);

        assertApproxEqAbs(p2pSupplyAmount, p2pBorrowAmount, 1e9);
        assertApproxEqAbs(p2pSupplyAmount, amount / 2, 1e9);
        assertApproxEqAbs(poolSupplyAmount, amount / 2, 1e9);
        assertApproxEqAbs(poolBorrowAmount, 0, 1e4);
    }

    function testGetMarketConfiguration() public {
        (
            address underlying,
            bool isCreated,
            bool isP2PDisabled,
            bool isPaused,
            bool isPartiallyPaused,
            uint16 reserveFactor,
            uint16 p2pIndexCursor,
            uint256 ltv,
            uint256 liquidationThreshold,
            uint256 liquidationBonus,
            uint256 decimals
        ) = lens.getMarketConfiguration(aDai);
        assertEq(underlying, dai);

        (
            ,
            ,
            ,
            bool isCreated_,
            bool isPaused_,
            bool isPartiallyPaused_,
            bool isP2PDisabled_
        ) = morpho.market(aDai);

        assertEq(isCreated, isCreated_);
        assertEq(isP2PDisabled, isP2PDisabled_);

        assertEq(isPaused, isPaused_);
        assertEq(isPartiallyPaused, isPartiallyPaused_);
        (, uint16 expectedReserveFactor, uint16 expectedP2PIndexCursor, , , , ) = morpho.market(
            aDai
        );
        assertEq(reserveFactor, expectedReserveFactor);
        assertEq(p2pIndexCursor, expectedP2PIndexCursor);

        (
            uint256 expectedLtv,
            uint256 expectedLiquidationThreshold,
            uint256 expectedLiquidationBonus,
            uint256 expectedDecimals,

        ) = pool.getConfiguration(dai).getParamsMemory();

        assertEq(ltv, expectedLtv);
        assertEq(liquidationThreshold, expectedLiquidationThreshold);
        assertEq(liquidationBonus, expectedLiquidationBonus);
        assertEq(decimals, expectedDecimals);
    }

    function testGetOutdatedIndexes() public {
        uint256 amount = 10_000 ether;

        borrower1.approve(wbtc, to8Decimals(amount));
        borrower1.supply(aWbtc, to8Decimals(amount));
        borrower1.borrow(aDai, amount);

        hevm.roll(block.number + 31 days / 12);
        Types.Indexes memory indexes = lens.getIndexes(aDai);

        assertEq(
            indexes.p2pSupplyIndex,
            morpho.p2pSupplyIndex(aDai),
            "p2p supply indexes different"
        );
        assertEq(
            indexes.p2pBorrowIndex,
            morpho.p2pBorrowIndex(aDai),
            "p2p borrow indexes different"
        );

        assertEq(
            indexes.poolSupplyIndex,
            pool.getReserveNormalizedIncome(dai),
            "pool supply indexes different"
        );
        assertEq(
            indexes.poolBorrowIndex,
            pool.getReserveNormalizedVariableDebt(dai),
            "pool borrow indexes different"
        );
    }

    function testGetUpdatedIndexes() public {
        uint256 amount = 10_000 ether;

        borrower1.approve(wbtc, to8Decimals(amount));
        borrower1.supply(aWbtc, to8Decimals(amount));
        borrower1.borrow(aDai, amount);

        hevm.roll(block.number + 31 days / 12);
        Types.Indexes memory indexes = lens.getIndexes(aDai);

        morpho.updateIndexes(aDai);
        assertEq(
            indexes.p2pSupplyIndex,
            morpho.p2pSupplyIndex(aDai),
            "p2p supply indexes different"
        );
        assertEq(
            indexes.p2pBorrowIndex,
            morpho.p2pBorrowIndex(aDai),
            "p2p borrow indexes different"
        );

        assertEq(
            indexes.poolSupplyIndex,
            pool.getReserveNormalizedIncome(dai),
            "pool supply indexes different"
        );
        assertEq(
            indexes.poolBorrowIndex,
            pool.getReserveNormalizedVariableDebt(dai),
            "pool borrow indexes different"
        );
    }

    function testGetUpdatedP2PIndexesWithSupplyDelta() public {
        _createSupplyDelta();
        hevm.warp(block.timestamp + 365 days);
        Types.Indexes memory indexes = lens.getIndexes(aDai);

        morpho.updateIndexes(aDai);
        assertApproxEqAbs(indexes.p2pBorrowIndex, morpho.p2pBorrowIndex(aDai), 1);
        assertApproxEqAbs(indexes.p2pSupplyIndex, morpho.p2pSupplyIndex(aDai), 1);
    }

    function testGetUpdatedP2PIndexesWithBorrowDelta() public {
        _createBorrowDelta();
        hevm.warp(block.timestamp + 365 days);
        Types.Indexes memory indexes = lens.getIndexes(aDai);

        morpho.updateIndexes(aDai);
        assertApproxEqAbs(indexes.p2pBorrowIndex, morpho.p2pBorrowIndex(aDai), 1);
        assertApproxEqAbs(indexes.p2pSupplyIndex, morpho.p2pSupplyIndex(aDai), 1);
    }

    function testGetUpdatedP2PSupplyIndex() public {
        hevm.warp(block.timestamp + 365 days);
        uint256 newP2PSupplyIndex = lens.getCurrentP2PSupplyIndex(aDai);

        morpho.updateIndexes(aDai);
        assertApproxEqAbs(newP2PSupplyIndex, morpho.p2pSupplyIndex(aDai), 1);
    }

    function testGetUpdatedP2PSupplyIndexWithDelta() public {
        _createSupplyDelta();
        hevm.warp(block.timestamp + 365 days);
        uint256 newP2PSupplyIndex = lens.getCurrentP2PSupplyIndex(aDai);

        morpho.updateIndexes(aDai);
        assertEq(newP2PSupplyIndex, morpho.p2pSupplyIndex(aDai));
    }

    function testGetUpdatedP2PBorrowIndex() public {
        hevm.warp(block.timestamp + 365 days);
        uint256 newP2PBorrowIndex = lens.getCurrentP2PBorrowIndex(aDai);

        morpho.updateIndexes(aDai);
        assertApproxEqAbs(newP2PBorrowIndex, morpho.p2pBorrowIndex(aDai), 1);
    }

    function testGetUpdatedP2PBorrowIndexWithDelta() public {
        _createBorrowDelta();
        hevm.warp(block.timestamp + 365 days);
        uint256 newP2PBorrowIndex = lens.getCurrentP2PBorrowIndex(aDai);

        morpho.updateIndexes(aDai);
        assertEq(newP2PBorrowIndex, morpho.p2pBorrowIndex(aDai));
    }

    function testGetUpdatedIndexesOnStEth() public {
        createMarket(aStEth);

        deal(address(supplier1), 1_000 ether);
        uint256 totalEthBalance = address(supplier1).balance;
        uint256 totalBalance = totalEthBalance / 2;
        vm.prank(address(supplier1));
        ILido(stEth).submit{value: totalBalance}(address(0));

        // Handle roundings.
        vm.prank(address(supplier1));
        ERC20(stEth).transfer(address(morpho), 100);

        uint256 amount = ERC20(stEth).balanceOf(address(supplier1));

        supplier1.approve(stEth, type(uint256).max);
        supplier1.supply(aStEth, amount);

        vm.roll(block.number + 31 days / 12);
        vm.warp(block.timestamp + 1);
        Types.Indexes memory indexes = lens.getIndexes(aStEth);

        morpho.updateIndexes(aStEth);
        assertEq(
            indexes.p2pSupplyIndex,
            morpho.p2pSupplyIndex(aStEth),
            "p2p supply indexes different"
        );
        assertEq(
            indexes.p2pBorrowIndex,
            morpho.p2pBorrowIndex(aStEth),
            "p2p borrow indexes different"
        );

        uint256 rebaseIndex = ILido(stEth).getPooledEthByShares(WadRayMath.RAY);
        uint256 baseRebaseIndex = morpho.ST_ETH_BASE_REBASE_INDEX();

        assertEq(
            indexes.poolSupplyIndex,
            pool.getReserveNormalizedIncome(stEth).rayMul(rebaseIndex).rayDiv(baseRebaseIndex),
            "pool supply indexes different"
        );
        assertEq(
            indexes.poolBorrowIndex,
            pool.getReserveNormalizedVariableDebt(stEth).rayMul(rebaseIndex).rayDiv(
                baseRebaseIndex
            ),
            "pool borrow indexes different"
        );
    }

    function testGetUpdatedIndexesWithInvertedSpread() public {
        supplier1.approve(dai, 1 ether);
        supplier1.supply(aDai, 1 ether);
        borrower1.approve(aave, 1 ether);
        borrower1.supply(aAave, 1 ether);
        borrower1.borrow(aDai, 1 ether);

        _invertPoolSpread(dai);

        hevm.roll(block.number + 31 days / 12);
        Types.Indexes memory indexes = lens.getIndexes(aDai);

        morpho.updateIndexes(aDai);
        assertEq(
            indexes.p2pSupplyIndex,
            morpho.p2pSupplyIndex(aDai),
            "p2p supply indexes different"
        );
        assertEq(
            indexes.p2pBorrowIndex,
            morpho.p2pBorrowIndex(aDai),
            "p2p borrow indexes different"
        );

        assertEq(
            indexes.poolSupplyIndex,
            pool.getReserveNormalizedIncome(dai),
            "pool supply indexes different"
        );
        assertEq(
            indexes.poolBorrowIndex,
            pool.getReserveNormalizedVariableDebt(dai),
            "pool borrow indexes different"
        );
    }

    function testGetUpdatedIndexesWithInvertedSpreadAndSupplyDelta() public {
        _createSupplyDelta();
        _invertPoolSpreadWithStorageManipulation(dai);

        hevm.roll(block.number + 31 days / 12);
        Types.Indexes memory indexes = lens.getIndexes(aDai);

        morpho.updateIndexes(aDai);
        assertEq(
            indexes.p2pSupplyIndex,
            morpho.p2pSupplyIndex(aDai),
            "p2p supply indexes different"
        );
        assertEq(
            indexes.p2pBorrowIndex,
            morpho.p2pBorrowIndex(aDai),
            "p2p borrow indexes different"
        );

        assertEq(
            indexes.poolSupplyIndex,
            pool.getReserveNormalizedIncome(dai),
            "pool supply indexes different"
        );
        assertEq(
            indexes.poolBorrowIndex,
            pool.getReserveNormalizedVariableDebt(dai),
            "pool borrow indexes different"
        );
    }

    function _createSupplyDelta() public {
        uint256 amount = 1 ether;
        supplier1.approve(dai, type(uint256).max);
        supplier1.supply(aDai, amount);

        borrower1.approve(dai, type(uint256).max);
        borrower1.supply(aDai, amount / 2);
        borrower1.borrow(aDai, amount / 4);

        (uint64 supply, uint64 borrow, uint64 withdraw, uint64 repay) = morpho
        .defaultMaxGasForMatching();

        setDefaultMaxGasForMatchingHelper(0, 0, 0, 0);
        borrower1.repay(aDai, type(uint256).max);

        setDefaultMaxGasForMatchingHelper(supply, borrow, withdraw, repay);
    }

    function _createBorrowDelta() public {
        uint256 amount = 1 ether;
        supplier1.approve(dai, type(uint256).max);
        supplier1.supply(aDai, amount);

        borrower1.approve(dai, type(uint256).max);
        borrower1.supply(aDai, amount / 2);
        borrower1.borrow(aDai, amount / 4);

        (uint64 supply, uint64 borrow, uint64 withdraw, uint64 repay) = morpho
        .defaultMaxGasForMatching();

        setDefaultMaxGasForMatchingHelper(0, 0, 0, 0);
        supplier1.withdraw(aDai, type(uint256).max);

        setDefaultMaxGasForMatchingHelper(supply, borrow, withdraw, repay);
    }

    function testGetAllMarkets() public {
        address[] memory lensMarkets = lens.getAllMarkets();
        address[] memory morphoMarkets = morpho.getMarketsCreated();

        for (uint256 i; i < lensMarkets.length; i++) {
            assertEq(morphoMarkets[i], lensMarkets[i]);
        }
    }

    function testGetEnteredMarkets() public {
        uint256 amount = 1e12;
        supplier1.approve(dai, amount);
        supplier1.approve(usdc, amount);
        supplier1.approve(usdt, amount);
        supplier1.supply(aDai, amount);
        supplier1.supply(aUsdc, amount);
        supplier1.supply(aUsdt, amount);

        address[] memory enteredMarkets = lens.getEnteredMarkets(address(supplier1));
        bytes32 userMarkets = morpho.userMarkets(address(supplier1));

        uint256 j;
        for (uint256 i; i < pools.length; ) {
            address market = pools[i];

            for (j = 0; j < enteredMarkets.length; ) {
                if (enteredMarkets[j] == market) break;

                unchecked {
                    ++j;
                }
            }

            bytes32 marketBitmask = morpho.borrowMask(market);
            if (userMarkets & (marketBitmask | (marketBitmask << 1)) != 0)
                assertLt(j, enteredMarkets.length, "market entered not in enteredMarkets");
            else assertEq(j, enteredMarkets.length, "market not entered in enteredMarkets");

            unchecked {
                ++i;
            }
        }
    }

    function testHealthFactorBelow1() public {
        uint256 amount = 10_000 ether;

        borrower1.approve(usdc, to6Decimals(2 * amount));
        borrower1.supply(aUsdc, to6Decimals(2 * amount));
        borrower1.borrow(aDai, amount);

        SimplePriceOracle oracle = createAndSetCustomPriceOracle();
        oracle.setDirectPrice(usdc, 0.5e18);
        oracle.setDirectPrice(dai, 1e18);

        uint256 healthFactor = lens.getUserHealthFactor(address(borrower1));

        assertLt(healthFactor, 1e18);
    }

    function testHealthFactorAbove1() public {
        uint256 amount = 10_000 ether;

        SimplePriceOracle oracle = createAndSetCustomPriceOracle();
        oracle.setDirectPrice(usdc, 1e18);
        oracle.setDirectPrice(dai, 1e18);

        borrower1.approve(usdc, to6Decimals(2 * amount));
        borrower1.supply(aUsdc, to6Decimals(2 * amount));
        borrower1.borrow(aDai, amount);

        uint256 healthFactor = lens.getUserHealthFactor(address(borrower1));

        (, uint256 liquidationThreshold, , , ) = pool.getConfiguration(usdc).getParamsMemory();

        assertEq(healthFactor, uint256(2 ether).percentMul(liquidationThreshold));
    }

    function testHealthFactorShouldBeInfinityForPureSuppliers() public {
        uint256 amount = to6Decimals(10_000 ether);

        supplier1.approve(usdc, amount);
        supplier1.supply(aUsdc, amount);

        uint256 healthFactor = lens.getUserHealthFactor(address(supplier1));

        assertEq(healthFactor, type(uint256).max);
    }

    function testHealthFactorAbove1WhenHalfMatched() public {
        uint256 amount = 10_000 ether;

        SimplePriceOracle oracle = createAndSetCustomPriceOracle();
        oracle.setDirectPrice(usdc, 1e18);
        oracle.setDirectPrice(dai, 1e18);

        supplier1.approve(dai, amount / 2);
        supplier1.supply(aDai, amount / 2);

        borrower1.approve(usdc, to6Decimals(2 * amount));
        borrower1.supply(aUsdc, to6Decimals(2 * amount));
        borrower1.borrow(aDai, amount);

        uint256 healthFactor = lens.getUserHealthFactor(address(borrower1));

        (, uint256 liquidationThreshold, , , ) = pool.getConfiguration(usdc).getParamsMemory();

        assertEq(healthFactor, uint256(2 ether).percentMul(liquidationThreshold));
    }

    function testHealthFactorEqual1() public {
        uint256 amount = 10_000 ether;

        SimplePriceOracle oracle = createAndSetCustomPriceOracle();
        oracle.setDirectPrice(usdc, 1e18);
        oracle.setDirectPrice(dai, 1e18);

        borrower1.approve(usdc, to6Decimals(2 * amount));
        borrower1.supply(aUsdc, to6Decimals(2 * amount));
        borrower1.borrow(aDai, amount);

        uint256 borrower1HealthFactor = lens.getUserHealthFactor(address(borrower1));

        oracle.setDirectPrice(usdc, 2e18); // let borrower2 borrow as much as they want

        borrower2.approve(usdc, to6Decimals(2 * amount));
        borrower2.supply(aUsdc, to6Decimals(2 * amount));
        borrower2.borrow(aDai, amount.wadMul(borrower1HealthFactor));

        oracle.setDirectPrice(usdc, 1e18);

        uint256 borrower2HealthFactor = lens.getUserHealthFactor(address(borrower2));

        assertEq(borrower2HealthFactor, 1e18);
    }

    function testHealthFactorEqual1WhenBorrowingMaxCapacity() public {
        uint256 amount = 10_000 ether;

        borrower1.approve(usdc, to6Decimals(2 * amount));
        borrower1.supply(aUsdc, to6Decimals(2 * amount));
        borrower1.borrow(aDai, amount);

        hevm.roll(block.number + 1000);

        (, uint256 borrowable) = lens.getUserMaxCapacitiesForAsset(address(borrower1), aDai);

        borrower1.borrow(aDai, borrowable);

        uint256 healthFactor = lens.getUserHealthFactor(address(borrower1));

        (uint256 ltv, uint256 liquidationThreshold, , , ) = pool
        .getConfiguration(usdc)
        .getParamsMemory();

        assertEq(healthFactor, uint256(1 ether).percentMul(liquidationThreshold).percentDiv(ltv));
    }

    function testLiquidationShouldBeNullWhenPriceTooLow() public {
        uint256 amount = 10_000 ether;

        borrower1.approve(dai, 2 * amount);
        borrower1.supply(aDai, 2 * amount);
        borrower1.borrow(aUsdc, to6Decimals(amount));

        createAndSetCustomPriceOracle().setDirectPrice(dai, 1);

        assertApproxEqAbs(
            lens.computeLiquidationRepayAmount(address(borrower1), aUsdc, aDai),
            0,
            1e3
        );
    }

    function testLiquidationShouldBeNullWhenNotLiquidatable() public {
        uint256 amount = 10_000 ether;

        borrower1.approve(usdc, to6Decimals(2 * amount));
        borrower1.supply(aUsdc, to6Decimals(2 * amount));
        borrower1.borrow(aDai, amount);

        assertEq(lens.computeLiquidationRepayAmount(address(borrower1), aDai, aUsdc), 0);
    }

    function testLiquidationShouldNotBeAboveCloseFactor() public {
        uint256 amount = 10_000 ether;

        createAndSetCustomPriceOracle().setDirectPrice(usdc, (oracle.getAssetPrice(dai) * 2));

        borrower1.approve(usdc, to6Decimals(amount));
        borrower1.supply(aUsdc, to6Decimals(amount));
        borrower1.borrow(aDai, amount);

        createAndSetCustomPriceOracle().setDirectPrice(
            usdc,
            ((oracle.getAssetPrice(dai) * 79) / 100)
        );

        assertApproxEqAbs(
            lens.computeLiquidationRepayAmount(address(borrower1), aDai, aUsdc),
            amount.percentMul(DEFAULT_LIQUIDATION_CLOSE_FACTOR),
            1
        );
    }

    function testLiquidationShouldBeHalfWhenPriceIsHalf() public {
        uint256 amount = 10_000 ether;

        borrower1.approve(usdc, to6Decimals(2 * amount));
        borrower1.supply(aUsdc, to6Decimals(2 * amount));
        borrower1.borrow(aDai, amount);

        createAndSetCustomPriceOracle().setDirectPrice(usdc, (oracle.getAssetPrice(dai) / 2));

        assertApproxEqAbs(
            lens.computeLiquidationRepayAmount(address(borrower1), aDai, aUsdc),
            amount / 2,
            1
        );
    }

    function testLiquidation(uint256 _amount, uint80 _collateralPrice) internal {
        uint256 amount = _amount + 1e14;
        uint256 collateralPrice = uint256(_collateralPrice) + 1;

        // this is necessary to avoid Morpho's health factor lower than liquidation threshold
        supplier2.approve(usdc, 100e6);
        supplier2.supply(aUsdc, 100e6);

        uint256 balanceBefore = ERC20(dai).balanceOf(address(supplier1));

        borrower1.approve(dai, 2 * amount);
        borrower1.supply(aDai, 2 * amount);
        borrower1.borrow(aUsdc, to6Decimals(amount));

        hevm.roll(block.number + 1);
        createAndSetCustomPriceOracle().setDirectPrice(dai, collateralPrice);

        Types.LiquidityData memory states = lens.getUserBalanceStates(address(borrower1));

        uint256 toRepay = lens.computeLiquidationRepayAmount(address(borrower1), aUsdc, aDai);

        if (states.debtEth <= states.maxDebtEth) {
            assertEq(toRepay, 0, "Should return 0 when the position is solvent");
            return;
        }

        (, , uint256 liquidationBonus, , ) = pool.getConfiguration(dai).getParamsMemory();

        if (toRepay != 0) {
            supplier1.approve(usdc, type(uint256).max);

            do {
                supplier1.liquidate(aUsdc, aDai, address(borrower1), toRepay);
                assertLt(
                    balanceBefore,
                    balanceBefore = ERC20(dai).balanceOf(address(supplier1)),
                    "balance did not increase"
                );

                toRepay = lens.computeLiquidationRepayAmount(address(borrower1), aUsdc, aDai);
            } while (lens.isLiquidatable(address(borrower1)) && toRepay > 0);

            // either the liquidatee's position (borrow value divided by supply value) was under the [1 / liquidationBonus] threshold and returned to a solvent position
            if (states.collateralEth.percentDiv(liquidationBonus) > states.debtEth) {
                assertFalse(lens.isLiquidatable(address(borrower1)), "borrower1 liquidatable");
            } else {
                // or the liquidator has drained all the collateral
                states = lens.getUserBalanceStates(address(borrower1));
                assertGt(
                    states.debtEth,
                    states.collateralEth.percentDiv(liquidationBonus),
                    "debt value under collateral value"
                );
                assertEq(toRepay, 0, "to repay not zero");
            }
        } else {
            // liquidator cannot repay anything iff 1 wei of borrow is greater than the repayable collateral + the liquidation bonus
            assertGt(
                states.debtEth,
                states.collateralEth.percentDiv(liquidationBonus),
                "debt value under collateral value"
            );
        }
    }

    function testFuzzLiquidation(uint64 _amount, uint80 _collateralPrice) public {
        testLiquidation(uint256(_amount), _collateralPrice);
    }

    function testFuzzLiquidationUnderIncentiveThreshold(uint64 _amount) public {
        testLiquidation(uint256(_amount), 0.501 ether);
    }

    function testFuzzLiquidationAboveIncentiveThreshold(uint64 _amount) public {
        testLiquidation(uint256(_amount), 0.55 ether);
    }

    function testIsLiquidatableDeprecatedMarket() public {
        uint256 amount = 1_000 ether;

        borrower1.approve(dai, 2 * amount);
        borrower1.supply(aDai, 2 * amount);
        borrower1.borrow(aUsdc, to6Decimals(amount));

        assertFalse(lens.isLiquidatable(address(borrower1), aUsdc));

        morpho.setIsDeprecated(aUsdc, true);

        assertTrue(lens.isLiquidatable(address(borrower1), aUsdc));
    }

    struct Amounts {
        uint256 totalP2PSupply;
        uint256 totalPoolSupply;
        uint256 totalSupply;
        uint256 totalP2PBorrow;
        uint256 totalPoolBorrow;
        uint256 totalBorrow;
        uint256 daiP2PSupply;
        uint256 daiPoolSupply;
        uint256 daiP2PBorrow;
        uint256 daiPoolBorrow;
        uint256 ethP2PSupply;
        uint256 ethPoolSupply;
        uint256 ethP2PBorrow;
        uint256 ethPoolBorrow;
    }

    struct SupplyBorrowIndexes {
        uint256 ethPoolSupplyIndexBefore;
        uint256 daiP2PSupplyIndexBefore;
        uint256 daiP2PBorrowIndexBefore;
        uint256 ethPoolSupplyIndexAfter;
        uint256 daiPoolSupplyIndexAfter;
        uint256 daiP2PSupplyIndexAfter;
        uint256 daiP2PBorrowIndexAfter;
    }

    function testTotalSupplyBorrowWithHalfSupplyDelta() public {
        uint256 amount = 10_000 ether;

        borrower1.approve(aave, amount);
        borrower1.supply(aAave, amount);
        borrower1.borrow(aDai, amount);

        supplier1.approve(dai, amount);
        supplier1.supply(aDai, amount);

        setDefaultMaxGasForMatchingHelper(3e6, 3e6, 0, 0);

        SupplyBorrowIndexes memory indexes;
        indexes.ethPoolSupplyIndexBefore = pool.getReserveNormalizedIncome(aave);
        indexes.daiP2PBorrowIndexBefore = morpho.p2pBorrowIndex(aDai);

        hevm.roll(block.number + 1);

        borrower1.approve(dai, amount / 2);
        borrower1.repay(aDai, amount / 2);

        {
            SimplePriceOracle oracle = createAndSetCustomPriceOracle();
            oracle.setDirectPrice(aave, 2 ether);
            oracle.setDirectPrice(dai, 1 ether);
        }

        Amounts memory amounts;

        (amounts.totalP2PSupply, amounts.totalPoolSupply, amounts.totalSupply) = lens
        .getTotalSupply();
        (amounts.totalP2PBorrow, amounts.totalPoolBorrow, amounts.totalBorrow) = lens
        .getTotalBorrow();

        (amounts.daiP2PSupply, amounts.daiPoolSupply) = lens.getTotalMarketSupply(aDai);
        (amounts.daiP2PBorrow, amounts.daiPoolBorrow) = lens.getTotalMarketBorrow(aDai);
        (amounts.ethP2PSupply, amounts.ethPoolSupply) = lens.getTotalMarketSupply(aAave);
        (amounts.ethP2PBorrow, amounts.ethPoolBorrow) = lens.getTotalMarketBorrow(aAave);

        indexes.ethPoolSupplyIndexAfter = pool.getReserveNormalizedIncome(aave);
        indexes.daiPoolSupplyIndexAfter = pool.getReserveNormalizedIncome(dai);
        indexes.daiP2PBorrowIndexAfter = morpho.p2pBorrowIndex(aDai);

        uint256 expectedDaiUSDOnPool = (amount / 2).rayDiv(indexes.daiPoolSupplyIndexAfter).rayMul(
            indexes.daiPoolSupplyIndexAfter
        ); // which is also the supply delta
        uint256 expectedDaiUSDInP2P = amount.rayDiv(indexes.daiP2PBorrowIndexBefore).rayMul(
            indexes.daiP2PBorrowIndexAfter
        ) - expectedDaiUSDOnPool;
        uint256 expectedEthUSDOnPool = 2 *
            amount.rayDiv(indexes.ethPoolSupplyIndexBefore).rayMul(indexes.ethPoolSupplyIndexAfter);

        assertEq(
            amounts.totalSupply,
            expectedEthUSDOnPool + expectedDaiUSDInP2P + expectedDaiUSDOnPool,
            "unexpected total supply"
        );
        assertApproxEqAbs(amounts.totalBorrow, expectedDaiUSDInP2P, 1e8, "unexpected total borrow");

        assertEq(amounts.totalP2PSupply, expectedDaiUSDInP2P, "unexpected total p2p supply");
        assertEq(
            amounts.totalPoolSupply,
            expectedDaiUSDOnPool + expectedEthUSDOnPool,
            "unexpected total pool supply"
        );
        assertApproxEqAbs(
            amounts.totalP2PBorrow,
            expectedDaiUSDInP2P,
            1e8,
            "unexpected total p2p borrow"
        );
        assertEq(amounts.totalPoolBorrow, 0, "unexpected total pool borrow");

        assertEq(amounts.daiP2PSupply, expectedDaiUSDInP2P, "unexpected dai p2p supply");
        assertApproxEqAbs(
            amounts.daiP2PBorrow,
            expectedDaiUSDInP2P,
            1e8,
            "unexpected dai p2p borrow"
        );
        assertEq(amounts.daiPoolSupply, expectedDaiUSDOnPool, "unexpected dai pool supply");
        assertEq(amounts.daiPoolBorrow, 0, "unexpected dai pool borrow");

        assertEq(amounts.ethP2PSupply, 0, "unexpected eth p2p supply");
        assertEq(amounts.ethP2PBorrow, 0, "unexpected eth p2p borrow");
        assertEq(amounts.ethPoolSupply, expectedEthUSDOnPool / 2, "unexpected eth pool supply");
        assertEq(amounts.ethPoolBorrow, 0, "unexpected eth pool borrow");
    }

    function testTotalSupplyBorrowWithHalfBorrowDelta() public {
        uint256 amount = 10_000 ether;

        borrower1.approve(aave, amount);
        borrower1.supply(aAave, amount);
        borrower1.borrow(aDai, amount);

        supplier1.approve(dai, amount);
        supplier1.supply(aDai, amount);

        setDefaultMaxGasForMatchingHelper(3e6, 3e6, 0, 0);

        SupplyBorrowIndexes memory indexes;
        indexes.ethPoolSupplyIndexBefore = pool.getReserveNormalizedIncome(aave);
        indexes.daiP2PSupplyIndexBefore = morpho.p2pSupplyIndex(aDai);

        hevm.roll(block.number + 1);

        supplier1.withdraw(aDai, amount / 2);

        {
            SimplePriceOracle oracle = createAndSetCustomPriceOracle();
            oracle.setDirectPrice(aave, 2 ether);
            oracle.setDirectPrice(dai, 1 ether);
        }

        Amounts memory amounts;

        (amounts.totalP2PSupply, amounts.totalPoolSupply, amounts.totalSupply) = lens
        .getTotalSupply();
        (amounts.totalP2PBorrow, amounts.totalPoolBorrow, amounts.totalBorrow) = lens
        .getTotalBorrow();

        (amounts.daiP2PSupply, amounts.daiPoolSupply) = lens.getTotalMarketSupply(aDai);
        (amounts.daiP2PBorrow, amounts.daiPoolBorrow) = lens.getTotalMarketBorrow(aDai);
        (amounts.ethP2PSupply, amounts.ethPoolSupply) = lens.getTotalMarketSupply(aAave);
        (amounts.ethP2PBorrow, amounts.ethPoolBorrow) = lens.getTotalMarketBorrow(aAave);

        indexes.ethPoolSupplyIndexAfter = pool.getReserveNormalizedIncome(aave);
        indexes.daiPoolSupplyIndexAfter = pool.getReserveNormalizedIncome(dai);
        indexes.daiP2PSupplyIndexAfter = morpho.p2pSupplyIndex(aDai);

        uint256 expectedDaiUSDOnPool = amount / 2; // which is also the borrow delta
        uint256 expectedDaiUSDInP2P = amount.rayDiv(indexes.daiP2PSupplyIndexBefore).rayMul(
            indexes.daiP2PSupplyIndexAfter
        ) - expectedDaiUSDOnPool;
        uint256 expectedEthUSDOnPool = 2 *
            amount.rayDiv(indexes.ethPoolSupplyIndexBefore).rayMul(indexes.ethPoolSupplyIndexAfter);

        assertApproxEqAbs(
            amounts.totalSupply,
            expectedEthUSDOnPool + expectedDaiUSDInP2P,
            1e9,
            "unexpected total supply"
        );
        assertApproxEqAbs(
            amounts.totalBorrow,
            expectedDaiUSDInP2P + expectedDaiUSDOnPool,
            1,
            "unexpected total borrow"
        );

        assertApproxEqAbs(
            amounts.totalP2PSupply,
            expectedDaiUSDInP2P,
            1e9,
            "unexpected total p2p supply"
        );
        assertApproxEqAbs(
            amounts.totalPoolSupply,
            expectedEthUSDOnPool,
            1,
            "unexpected total pool supply"
        );
        assertApproxEqAbs(
            amounts.totalP2PBorrow,
            expectedDaiUSDInP2P,
            1,
            "unexpected total p2p borrow"
        );
        assertEq(amounts.totalPoolBorrow, expectedDaiUSDOnPool, "unexpected total pool borrow");

        assertApproxEqAbs(
            amounts.daiP2PSupply,
            expectedDaiUSDInP2P,
            1e9,
            "unexpected dai p2p supply"
        );
        assertApproxEqAbs(
            amounts.daiP2PBorrow,
            expectedDaiUSDInP2P,
            1,
            "unexpected dai p2p borrow"
        );
        assertEq(amounts.daiPoolSupply, 0, "unexpected dai pool supply");
        assertEq(amounts.daiPoolBorrow, expectedDaiUSDOnPool, "unexpected dai pool borrow");

        assertEq(amounts.ethP2PSupply, 0, "unexpected eth p2p supply");
        assertEq(amounts.ethP2PBorrow, 0, "unexpected eth p2p borrow");
        assertEq(amounts.ethPoolSupply, expectedEthUSDOnPool / 2, "unexpected eth pool supply");
        assertEq(amounts.ethPoolBorrow, 0, "unexpected eth pool borrow");
    }

    function testGetMarketPauseStatusesDeprecatedMarket() public {
        morpho.setIsDeprecated(aDai, true);
        assertTrue(lens.getMarketPauseStatus(aDai).isDeprecated);
    }

    function testGetMarketPauseStatusesPauseSupply() public {
        morpho.setIsSupplyPaused(aDai, true);
        assertTrue(lens.getMarketPauseStatus(aDai).isSupplyPaused);
    }

    function testGetMarketPauseStatusesPauseBorrow() public {
        morpho.setIsBorrowPaused(aDai, true);
        assertTrue(lens.getMarketPauseStatus(aDai).isBorrowPaused);
    }

    function testGetMarketPauseStatusesPauseWithdraw() public {
        morpho.setIsWithdrawPaused(aDai, true);
        assertTrue(lens.getMarketPauseStatus(aDai).isWithdrawPaused);
    }

    function testGetMarketPauseStatusesPauseRepay() public {
        morpho.setIsRepayPaused(aDai, true);
        assertTrue(lens.getMarketPauseStatus(aDai).isRepayPaused);
    }

    function testGetMarketPauseStatusesPauseLiquidateOnCollateral() public {
        morpho.setIsLiquidateCollateralPaused(aDai, true);
        assertTrue(lens.getMarketPauseStatus(aDai).isLiquidateCollateralPaused);
    }

    function testGetMarketPauseStatusesPauseLiquidateOnBorrow() public {
        morpho.setIsLiquidateBorrowPaused(aDai, true);
        assertTrue(lens.getMarketPauseStatus(aDai).isLiquidateBorrowPaused);
    }
}<|MERGE_RESOLUTION|>--- conflicted
+++ resolved
@@ -68,12 +68,8 @@
         assertEq(assetData.liquidationThreshold, liquidationThreshold, "liquidationThreshold");
         assertEq(assetData.underlyingPrice, underlyingPrice, "underlyingPrice");
         assertEq(assetData.tokenUnit, tokenUnit, "tokenUnit");
-<<<<<<< HEAD
-        assertEq(assetData.collateralEth, collateral, "collateral");
+        assertEq(assetData.collateralEth, (amount * underlyingPrice) / tokenUnit, "collateral");
         assertEq(assetData.debtEth, 0, "debt");
-=======
-        assertEq(assetData.collateral, (amount * underlyingPrice) / tokenUnit, "collateral");
-        assertEq(assetData.debt, 0, "debt");
     }
 
     function testUserLiquidityDataForOtherAssetThanSupply() public {
@@ -98,9 +94,8 @@
         assertEq(assetData.liquidationThreshold, liquidationThreshold, "liquidationThreshold");
         assertEq(assetData.underlyingPrice, underlyingPrice, "underlyingPrice");
         assertEq(assetData.tokenUnit, tokenUnit, "tokenUnit");
-        assertEq(assetData.collateral, 0, "collateral");
-        assertEq(assetData.debt, 0, "debt");
->>>>>>> bdd94da7
+        assertEq(assetData.collateralEth, 0, "collateral");
+        assertEq(assetData.debtEth, 0, "debt");
     }
 
     function testUserLiquidityDataForAssetWithSupplyAndBorrow() public {
@@ -231,14 +226,14 @@
         uint256 collateral = (amount * oracle.getAssetPrice(dai)) / 10**daiDecimals;
 
         assertEq(
-            liquidityData.liquidationThreshold,
+            liquidityData.maxDebtEth,
             collateral.percentMul(daiLiquidationThreshold),
-            "liquidationThreshold"
-        );
-        assertEq(liquidityData.maxDebt, collateral.percentMul(daiLtv), "maxDebt");
-        assertEq(liquidityData.collateral, collateral, "collateral");
-        assertEq(
-            liquidityData.debt,
+            "maxDebtEth"
+        );
+        assertEq(liquidityData.borrowableEth, collateral.percentMul(daiLtv), "borrowableEth");
+        assertEq(liquidityData.collateralEth, collateral, "collateralEth");
+        assertEq(
+            liquidityData.debtEth,
             (hypotheticalBorrow * oracle.getAssetPrice(usdc)).divUp(10**usdcDecimals),
             "debt"
         );
@@ -261,13 +256,13 @@
 
         (, , , uint256 daiDecimals, ) = pool.getConfiguration(dai).getParamsMemory();
 
-        assertEq(liquidityData.liquidationThreshold, 0, "liquidationThreshold");
-        assertEq(liquidityData.maxDebt, 0, "maxDebt");
-        assertEq(liquidityData.collateral, 0, "collateral");
-        assertEq(
-            liquidityData.debt,
+        assertEq(liquidityData.maxDebtEth, 0, "maxDebtEth");
+        assertEq(liquidityData.borrowableEth, 0, "borrowableEth");
+        assertEq(liquidityData.collateralEth, 0, "collateralEth");
+        assertEq(
+            liquidityData.debtEth,
             (hypotheticalBorrow * oracle.getAssetPrice(dai)).divUp(10**daiDecimals),
-            "debt"
+            "debtEth"
         );
     }
 
