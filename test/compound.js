require('dotenv').config({ path: '.env.local' });
const { utils, BigNumber } = require('ethers');
const { ethers } = require('hardhat');
const { expect } = require('chai');
const hre = require('hardhat');
const config = require(`@config/${process.env.NETWORK}-config.json`);
const {
  SCALE,
  underlyingToCToken,
  cTokenToUnderlying,
  underlyingToP2pUnit,
  p2pUnitToUnderlying,
  underlyingToCdUnit,
  cDUnitToUnderlying,
  removeDigitsBigNumber,
  bigNumberMin,
  to6Decimals,
  computeNewMorphoExchangeRate,
  getTokens,
} = require('./utils/helpers');

describe('PositionsManagerForCompound Contract', () => {
  let cUsdcToken;
  let cDaiToken;
  let cUsdtToken;
  let cMkrToken;
  let daiToken;
  let uniToken;
  let PositionsManagerForCompound;
  let positionsManagerForCompound;
  let MarketsManagerForCompound;
  let marketsManagerForCompound;
  let fakeCompoundPositionsManager;

  let signers;
  let owner;
  let supplier1;
  let supplier2;
  let supplier3;
  let borrower1;
  let borrower2;
  let borrower3;
  let liquidator;
  let addrs;
  let suppliers;
  let borrowers;

  let underlyingThreshold;
  let snapshotId;

<<<<<<< HEAD
  before(async () => {
    // Users
    signers = await ethers.getSigners();
    [owner, supplier1, supplier2, supplier3, borrower1, borrower2, borrower3, liquidator, ...addrs] = signers;
    suppliers = [supplier1, supplier2, supplier3];
    borrowers = [borrower1, borrower2, borrower3];

    const RedBlackBinaryTree = await ethers.getContractFactory('RedBlackBinaryTree');
    const redBlackBinaryTree = await RedBlackBinaryTree.deploy();
    await redBlackBinaryTree.deployed();

    const UpdatePositions = await ethers.getContractFactory('UpdatePositions', {
      libraries: {
        RedBlackBinaryTree: redBlackBinaryTree.address,
      },
    });
    const updatePositions = await UpdatePositions.deploy();
    await updatePositions.deployed();

    // Deploy contracts
    MarketsManagerForCompound = await ethers.getContractFactory('MarketsManagerForCompound');
    marketsManagerForCompound = await MarketsManagerForCompound.deploy();
    await marketsManagerForCompound.deployed();

    PositionsManagerForCompound = await ethers.getContractFactory('PositionsManagerForCompound', {
      libraries: {
        RedBlackBinaryTree: redBlackBinaryTree.address,
      },
    });
    positionsManagerForCompound = await PositionsManagerForCompound.deploy(marketsManagerForCompound.address, config.compound.comptroller.address, updatePositions.address);
    fakeCompoundPositionsManager = await PositionsManagerForCompound.deploy(marketsManagerForCompound.address, config.compound.comptroller.address, updatePositions.address);
    await positionsManagerForCompound.deployed();
    await fakeCompoundPositionsManager.deployed();

    // Get contract dependencies
    const cTokenAbi = require(config.tokens.cToken.abi);
    cUsdcToken = await ethers.getContractAt(cTokenAbi, config.tokens.cUsdc.address, owner);
    cDaiToken = await ethers.getContractAt(cTokenAbi, config.tokens.cDai.address, owner);
    cUsdtToken = await ethers.getContractAt(cTokenAbi, config.tokens.cUsdt.address, owner);
    cUniToken = await ethers.getContractAt(cTokenAbi, config.tokens.cUni.address, owner);
    cMkrToken = await ethers.getContractAt(cTokenAbi, config.tokens.cMkr.address, owner); // This is in fact crLINK tokens (no crMKR on Polygon)

    comptroller = await ethers.getContractAt(require(config.compound.comptroller.abi), config.compound.comptroller.address, owner);
    compoundOracle = await ethers.getContractAt(require(config.compound.oracle.abi), comptroller.oracle(), owner);

    // Mint some ERC20
    daiToken = await getTokens(config.tokens.dai.whale, 'whale', signers, config.tokens.dai, utils.parseUnits('10000'));
    usdcToken = await getTokens(config.tokens.usdc.whale, 'whale', signers, config.tokens.usdc, BigNumber.from(10).pow(10));
    usdtToken = await getTokens(config.tokens.usdt.whale, 'whale', signers, config.tokens.usdt, BigNumber.from(10).pow(10));
    uniToken = await getTokens(config.tokens.uni.whale, 'whale', signers, config.tokens.uni, utils.parseUnits('100'));

    underlyingThreshold = utils.parseUnits('1');

    // Create and list markets
    await marketsManagerForCompound.connect(owner).setPositionsManagerForCompound(positionsManagerForCompound.address);
    await marketsManagerForCompound.connect(owner).createMarket(config.tokens.cDai.address, utils.parseUnits('1'));
    await marketsManagerForCompound.connect(owner).createMarket(config.tokens.cUsdc.address, to6Decimals(utils.parseUnits('1')));
    await marketsManagerForCompound.connect(owner).createMarket(config.tokens.cUni.address, utils.parseUnits('1'));
    await marketsManagerForCompound.connect(owner).createMarket(config.tokens.cUsdt.address, to6Decimals(utils.parseUnits('1')));
  });
=======
  const initialize = async () => {
    {
      // Users
      signers = await ethers.getSigners();
      [owner, supplier1, supplier2, supplier3, borrower1, borrower2, borrower3, liquidator, ...addrs] = signers;
      suppliers = [supplier1, supplier2, supplier3];
      borrowers = [borrower1, borrower2, borrower3];

      const RedBlackBinaryTree = await ethers.getContractFactory('RedBlackBinaryTree');
      const redBlackBinaryTree = await RedBlackBinaryTree.deploy();
      await redBlackBinaryTree.deployed();

      const UpdatePositions = await ethers.getContractFactory('UpdatePositions', {
        libraries: {
          RedBlackBinaryTree: redBlackBinaryTree.address,
        },
      });
      const updatePositions = await UpdatePositions.deploy();
      await updatePositions.deployed();

      // Deploy contracts
      MarketsManagerForCompound = await ethers.getContractFactory('MarketsManagerForCompound');
      marketsManagerForCompound = await MarketsManagerForCompound.deploy();
      await marketsManagerForCompound.deployed();

      PositionsManagerForCompound = await ethers.getContractFactory('PositionsManagerForCompound', {
        libraries: {
          RedBlackBinaryTree: redBlackBinaryTree.address,
        },
      });
      positionsManagerForCompound = await PositionsManagerForCompound.deploy(marketsManagerForCompound.address, config.compound.comptroller.address, updatePositions.address);
      fakeCompoundPositionsManager = await PositionsManagerForCompound.deploy(marketsManagerForCompound.address, config.compound.comptroller.address, updatePositions.address);
      await positionsManagerForCompound.deployed();
      await fakeCompoundPositionsManager.deployed();

      // Get contract dependencies
      const cTokenAbi = require(config.tokens.cToken.abi);
      cUsdcToken = await ethers.getContractAt(cTokenAbi, config.tokens.cUsdc.address, owner);
      cDaiToken = await ethers.getContractAt(cTokenAbi, config.tokens.cDai.address, owner);
      cUsdtToken = await ethers.getContractAt(cTokenAbi, config.tokens.cUsdt.address, owner);
      cUniToken = await ethers.getContractAt(cTokenAbi, config.tokens.cUni.address, owner);
      cMkrToken = await ethers.getContractAt(cTokenAbi, config.tokens.cMkr.address, owner); // This is in fact crLINK tokens (no crMKR on Polygon)

      comptroller = await ethers.getContractAt(require(config.compound.comptroller.abi), config.compound.comptroller.address, owner);
      compoundOracle = await ethers.getContractAt(require(config.compound.oracle.abi), comptroller.oracle(), owner);

      // Mint some ERC20
      daiToken = await getTokens(config.tokens.dai.whale, 'whale', signers, config.tokens.dai, utils.parseUnits('10000'));
      usdcToken = await getTokens(config.tokens.usdc.whale, 'whale', signers, config.tokens.usdc, BigNumber.from(10).pow(10));
      usdtToken = await getTokens(config.tokens.usdt.whale, 'whale', signers, config.tokens.usdt, BigNumber.from(10).pow(10));
      uniToken = await getTokens(config.tokens.uni.whale, 'whale', signers, config.tokens.uni, utils.parseUnits('100'));

      underlyingThreshold = utils.parseUnits('1');

      // Create and list markets
      await marketsManagerForCompound.connect(owner).setPositionsManagerForCompound(positionsManagerForCompound.address);
      await marketsManagerForCompound.connect(owner).createMarket(config.tokens.cDai.address);
      await marketsManagerForCompound.connect(owner).createMarket(config.tokens.cUsdc.address);
      await marketsManagerForCompound.connect(owner).createMarket(config.tokens.cUni.address);
      await marketsManagerForCompound.connect(owner).createMarket(config.tokens.cUsdt.address);
      await marketsManagerForCompound.connect(owner).updateThreshold(config.tokens.cUsdc.address, BigNumber.from(1).pow(6));
      await marketsManagerForCompound.connect(owner).updateThreshold(config.tokens.cUsdt.address, BigNumber.from(1).pow(6));
    }
  };

  before(initialize);
>>>>>>> f5dcf3e9

  beforeEach(async () => {
    snapshotId = await hre.network.provider.send('evm_snapshot', []);
  });

  afterEach(async () => {
    await hre.network.provider.send('evm_revert', [snapshotId]);
  });

  describe('Deployment', () => {
    it('Should deploy the contract with the right values', async () => {
      // Calculate p2pBPY
      const borrowRatePerBlock = await cDaiToken.borrowRatePerBlock();
      const supplyRatePerBlock = await cDaiToken.supplyRatePerBlock();
      const expectedBPY = borrowRatePerBlock.add(supplyRatePerBlock).div(2);
      expect(await marketsManagerForCompound.p2pBPY(config.tokens.cDai.address)).to.equal(expectedBPY);
      expect(await marketsManagerForCompound.p2pUnitExchangeRate(config.tokens.cDai.address)).to.be.equal(utils.parseUnits('1'));

      // Thresholds
      underlyingThreshold = await positionsManagerForCompound.threshold(config.tokens.cDai.address);
      expect(underlyingThreshold).to.be.equal(utils.parseUnits('1'));
    });
  });

  describe('Governance functions', () => {
    it('Should revert when at least when a market in input is not a real market', async () => {
      expect(marketsManagerForCompound.connect(owner).createMarket(config.tokens.usdt.address, to6Decimals(utils.parseUnits('1')))).to.be.reverted;
    });

    it('Only Owner should be able to create markets in peer-to-peer', async () => {
      expect(marketsManagerForCompound.connect(supplier1).createMarket(config.tokens.cEth.address, utils.parseUnits('1'))).to.be.reverted;
      expect(marketsManagerForCompound.connect(borrower1).createMarket(config.tokens.cEth.address, utils.parseUnits('1'))).to.be.reverted;
      expect(marketsManagerForCompound.connect(owner).createMarket(config.tokens.cEth.address, utils.parseUnits('1'))).not.be.reverted;
    });

    it('Only Morpho should be able to create markets on PositionsManagerForCompound', async () => {
      expect(positionsManagerForCompound.connect(supplier1).createMarket(config.tokens.cMkr.address, utils.parseUnits('1'))).to.be.reverted;
      expect(positionsManagerForCompound.connect(borrower1).createMarket(config.tokens.cMkr.address, utils.parseUnits('1'))).to.be.reverted;
      expect(positionsManagerForCompound.connect(owner).createMarket(config.tokens.cMkr.address, utils.parseUnits('1'))).to.be.reverted;
      await marketsManagerForCompound.connect(owner).createMarket(config.tokens.cMkr.address, utils.parseUnits('1'));
      expect(await comptroller.checkMembership(positionsManagerForCompound.address, config.tokens.cMkr.address)).to.be.true;
    });

    it('marketsManagerForCompound should not be changed after already set by Owner', async () => {
      expect(marketsManagerForCompound.connect(owner).setPositionsManagerForCompound(fakeCompoundPositionsManager.address)).to.be.reverted;
    });

    it('Only Owner should be able to update thresholds', async () => {
      const newThreshold = utils.parseUnits('2');
      await marketsManagerForCompound.connect(owner).updateThreshold(config.tokens.cUsdc.address, newThreshold);

      // Other accounts than Owner
      await expect(marketsManagerForCompound.connect(supplier1).updateThreshold(config.tokens.cUsdc.address, newThreshold)).to.be.reverted;
      await expect(marketsManagerForCompound.connect(borrower1).updateThreshold(config.tokens.cUsdc.address, newThreshold)).to.be.reverted;
    });

    it('Should create a market the with right values', async () => {
      const supplyBPY = await cMkrToken.supplyRatePerBlock();
      const borrowBPY = await cMkrToken.borrowRatePerBlock();
      const { blockNumber } = await marketsManagerForCompound.connect(owner).createMarket(config.tokens.cMkr.address, utils.parseUnits('1'));
      expect(await marketsManagerForCompound.isCreated(config.tokens.cMkr.address)).to.be.true;

      const p2pBPY = supplyBPY.add(borrowBPY).div(2);
      expect(await marketsManagerForCompound.p2pBPY(config.tokens.cMkr.address)).to.equal(p2pBPY);

      expect(await marketsManagerForCompound.p2pUnitExchangeRate(config.tokens.cMkr.address)).to.equal(SCALE);
      expect(await marketsManagerForCompound.lastUpdateBlockNumber(config.tokens.cMkr.address)).to.equal(blockNumber);
    });

    it('Should update NMAX', async () => {
      const newNMAX = BigNumber.from(3000);
      expect(marketsManagerForCompound.connect(supplier1).setMaxNumberOfUsersInTree(newNMAX)).to.be.reverted;
      expect(marketsManagerForCompound.connect(borrower1).setMaxNumberOfUsersInTree(newNMAX)).to.be.reverted;
      expect(positionsManagerForCompound.connect(owner).setMaxNumberOfUsersInTree(newNMAX)).to.be.reverted;
      await marketsManagerForCompound.connect(owner).setMaxNumberOfUsersInTree(newNMAX);
      expect(await positionsManagerForCompound.NMAX()).to.equal(newNMAX);
    });
  });

  describe('Suppliers on Compound (no borrowers)', () => {
    it('Should have correct balances at the beginning', async () => {
      expect((await positionsManagerForCompound.supplyBalanceInOf(config.tokens.cDai.address, supplier1.getAddress())).onPool).to.equal(0);
      expect((await positionsManagerForCompound.supplyBalanceInOf(config.tokens.cDai.address, supplier1.getAddress())).inP2P).to.equal(0);
    });

    it('Should revert when supply less than the required threshold', async () => {
      await expect(positionsManagerForCompound.connect(supplier1).supply(config.tokens.cDai.address, underlyingThreshold.sub(1))).to.be.reverted;
    });

    it('Should have the correct balances after supply', async () => {
      const amount = utils.parseUnits('10');
      const daiBalanceBefore = await daiToken.balanceOf(supplier1.getAddress());
      const expectedDaiBalanceAfter = daiBalanceBefore.sub(amount);
      await daiToken.connect(supplier1).approve(positionsManagerForCompound.address, amount);
      await positionsManagerForCompound.connect(supplier1).supply(config.tokens.cDai.address, amount);
      const daiBalanceAfter = await daiToken.balanceOf(supplier1.getAddress());

      // Check ERC20 balance
      expect(daiBalanceAfter).to.equal(expectedDaiBalanceAfter);
      const exchangeRate = await cDaiToken.callStatic.exchangeRateCurrent();
      const expectedSupplyBalanceOnPool = underlyingToCToken(amount, exchangeRate);
      expect(await cDaiToken.balanceOf(positionsManagerForCompound.address)).to.equal(expectedSupplyBalanceOnPool);
      expect((await positionsManagerForCompound.supplyBalanceInOf(config.tokens.cDai.address, supplier1.getAddress())).onPool).to.equal(expectedSupplyBalanceOnPool);
      expect((await positionsManagerForCompound.supplyBalanceInOf(config.tokens.cDai.address, supplier1.getAddress())).inP2P).to.equal(0);
    });

    it('Should be able to withdraw ERC20 right after supply up to max supply balance', async () => {
      const amount = utils.parseUnits('10');
      const daiBalanceBefore1 = await daiToken.balanceOf(supplier1.getAddress());
      await daiToken.connect(supplier1).approve(positionsManagerForCompound.address, amount);
      await positionsManagerForCompound.connect(supplier1).supply(config.tokens.cDai.address, amount);
      const daiBalanceAfter1 = await daiToken.balanceOf(supplier1.getAddress());
      expect(daiBalanceAfter1).to.equal(daiBalanceBefore1.sub(amount));

      const supplyBalanceOnPool = (await positionsManagerForCompound.supplyBalanceInOf(config.tokens.cDai.address, supplier1.getAddress())).onPool;
      const exchangeRate1 = await cDaiToken.callStatic.exchangeRateCurrent();
      const toWithdraw1 = cTokenToUnderlying(supplyBalanceOnPool, exchangeRate1);

      // TODO: improve this test to prevent attacks
      await expect(positionsManagerForCompound.connect(supplier1).withdraw(toWithdraw1.add(utils.parseUnits('0.001')).toString())).to.be.reverted;

      // Update exchange rate
      await cDaiToken.connect(supplier1).exchangeRateCurrent();
      const exchangeRate2 = await cDaiToken.callStatic.exchangeRateCurrent();
      const toWithdraw2 = cTokenToUnderlying(supplyBalanceOnPool, exchangeRate2);
      await positionsManagerForCompound.connect(supplier1).withdraw(config.tokens.cDai.address, toWithdraw2);
      const daiBalanceAfter2 = await daiToken.balanceOf(supplier1.getAddress());
      // Check ERC20 balance
      expect(daiBalanceAfter2).to.equal(daiBalanceBefore1.sub(amount).add(toWithdraw2));

      // Check cToken left are only dust in supply balance
      expect((await positionsManagerForCompound.supplyBalanceInOf(config.tokens.cDai.address, supplier1.getAddress())).onPool).to.be.lt(1000);
      await expect(positionsManagerForCompound.connect(supplier1).withdraw(config.tokens.cDai.address, utils.parseUnits('0.001'))).to.be.reverted;
    });

    it('Should be able to supply more ERC20 after already having supply ERC20', async () => {
      const amount = utils.parseUnits('10');
      const amountToApprove = utils.parseUnits('10').mul(2);
      const daiBalanceBefore = await daiToken.balanceOf(supplier1.getAddress());

      await daiToken.connect(supplier1).approve(positionsManagerForCompound.address, amountToApprove);
      await positionsManagerForCompound.connect(supplier1).supply(config.tokens.cDai.address, amount);
      const exchangeRate1 = await cDaiToken.callStatic.exchangeRateCurrent();
      await positionsManagerForCompound.connect(supplier1).supply(config.tokens.cDai.address, amount);
      const exchangeRate2 = await cDaiToken.callStatic.exchangeRateCurrent();

      // Check ERC20 balance
      const daiBalanceAfter = await daiToken.balanceOf(supplier1.getAddress());
      expect(daiBalanceAfter).to.equal(daiBalanceBefore.sub(amountToApprove));

      // Check supply balance
      const expectedSupplyBalanceOnPool1 = underlyingToCToken(amount, exchangeRate1);
      const expectedSupplyBalanceOnPool2 = underlyingToCToken(amount, exchangeRate2);
      const expectedSupplyBalanceOnPool = expectedSupplyBalanceOnPool1.add(expectedSupplyBalanceOnPool2);
      expect(await cDaiToken.balanceOf(positionsManagerForCompound.address)).to.equal(expectedSupplyBalanceOnPool);
      expect((await positionsManagerForCompound.supplyBalanceInOf(config.tokens.cDai.address, supplier1.getAddress())).onPool).to.equal(expectedSupplyBalanceOnPool);
    });

    it('Several suppliers should be able to supply and have the correct balances', async () => {
      const amount = utils.parseUnits('10');
      let expectedCTokenBalance = BigNumber.from(0);

      for (const i in suppliers) {
        const supplier = suppliers[i];
        const daiBalanceBefore = await daiToken.balanceOf(supplier.getAddress());
        const expectedDaiBalanceAfter = daiBalanceBefore.sub(amount);
        await daiToken.connect(supplier).approve(positionsManagerForCompound.address, amount);
        await positionsManagerForCompound.connect(supplier).supply(config.tokens.cDai.address, amount);
        const exchangeRate = await cDaiToken.callStatic.exchangeRateCurrent();
        const daiBalanceAfter = await daiToken.balanceOf(supplier.getAddress());

        // Check ERC20 balance
        expect(daiBalanceAfter).to.equal(expectedDaiBalanceAfter);
        const expectedSupplyBalanceOnPool = underlyingToCToken(amount, exchangeRate);
        expectedCTokenBalance = expectedCTokenBalance.add(expectedSupplyBalanceOnPool);
        expect(removeDigitsBigNumber(7, await cDaiToken.balanceOf(positionsManagerForCompound.address))).to.equal(removeDigitsBigNumber(7, expectedCTokenBalance));
        expect(removeDigitsBigNumber(4, (await positionsManagerForCompound.supplyBalanceInOf(config.tokens.cDai.address, supplier.getAddress())).onPool)).to.equal(
          removeDigitsBigNumber(4, expectedSupplyBalanceOnPool)
        );
        expect((await positionsManagerForCompound.supplyBalanceInOf(config.tokens.cDai.address, supplier.getAddress())).inP2P).to.equal(0);
      }
    });
  });

  describe('Borrowers on Compound (no suppliers)', () => {
    it('Should have correct balances at the beginning', async () => {
      expect((await positionsManagerForCompound.borrowBalanceInOf(config.tokens.cDai.address, borrower1.getAddress())).onPool).to.equal(0);
      expect((await positionsManagerForCompound.borrowBalanceInOf(config.tokens.cDai.address, borrower1.getAddress())).inP2P).to.equal(0);
    });

    it('Should revert when providing 0 as collateral', async () => {
      await expect(positionsManagerForCompound.connect(supplier1).supply(config.tokens.cDai.address, 0)).to.be.reverted;
    });

    it('Should revert when borrow less than threshold', async () => {
      const amount = to6Decimals(utils.parseUnits('10'));
      await usdcToken.connect(borrower1).approve(positionsManagerForCompound.address, amount);
      await expect(positionsManagerForCompound.connect(supplier1).borrow(config.tokens.cDai.address, amount)).to.be.reverted;
    });

    it('Should be able to borrow on Compound after providing collateral up to max', async () => {
      const amount = to6Decimals(utils.parseUnits('100'));
      await usdcToken.connect(borrower1).approve(positionsManagerForCompound.address, amount);
      await positionsManagerForCompound.connect(borrower1).supply(config.tokens.cUsdc.address, amount);
      const cTokenExchangeRate = await cUsdcToken.callStatic.exchangeRateCurrent();
      const collateralBalanceInCToken = (await positionsManagerForCompound.supplyBalanceInOf(config.tokens.cUsdc.address, borrower1.getAddress())).onPool;
      const collateralBalanceInUnderlying = cTokenToUnderlying(collateralBalanceInCToken, cTokenExchangeRate);
      const { collateralFactorMantissa } = await comptroller.markets(config.tokens.cDai.address);
      const usdcPriceMantissa = await compoundOracle.getUnderlyingPrice(config.tokens.cUsdc.address);
      const daiPriceMantissa = await compoundOracle.getUnderlyingPrice(config.tokens.cDai.address);
      const maxToBorrow = collateralBalanceInUnderlying.mul(usdcPriceMantissa).div(daiPriceMantissa).mul(collateralFactorMantissa).div(SCALE);
      const daiBalanceBefore = await daiToken.balanceOf(borrower1.getAddress());

      // Borrow
      await positionsManagerForCompound.connect(borrower1).borrow(config.tokens.cDai.address, maxToBorrow);
      const borrowIndex = await cDaiToken.borrowIndex();
      const daiBalanceAfter = await daiToken.balanceOf(borrower1.getAddress());

      // Check borrower1 balances
      expect(daiBalanceAfter).to.equal(daiBalanceBefore.add(maxToBorrow));
      const borrowBalanceOnPoolInUnderlying = cDUnitToUnderlying((await positionsManagerForCompound.borrowBalanceInOf(config.tokens.cDai.address, borrower1.getAddress())).onPool, borrowIndex);
      let diff;
      if (borrowBalanceOnPoolInUnderlying.gt(maxToBorrow)) diff = borrowBalanceOnPoolInUnderlying.sub(maxToBorrow);
      else diff = maxToBorrow.sub(borrowBalanceOnPoolInUnderlying);
      expect(removeDigitsBigNumber(1, diff)).to.equal(0);

      // Check Morpho balances
      expect(await daiToken.balanceOf(positionsManagerForCompound.address)).to.equal(0);
      expect(await cDaiToken.callStatic.borrowBalanceCurrent(positionsManagerForCompound.address)).to.equal(maxToBorrow);
    });

    it('Should not be able to borrow more than max allowed given an amount of collateral', async () => {
      const amount = to6Decimals(utils.parseUnits('100'));
      await usdcToken.connect(borrower1).approve(positionsManagerForCompound.address, amount);
      await positionsManagerForCompound.connect(borrower1).supply(config.tokens.cUsdc.address, amount);
      const collateralBalanceInCToken = (await positionsManagerForCompound.supplyBalanceInOf(config.tokens.cUsdc.address, borrower1.getAddress())).onPool;
      const cTokenExchangeRate = await cUsdcToken.callStatic.exchangeRateCurrent();
      const collateralBalanceInUnderlying = cTokenToUnderlying(collateralBalanceInCToken, cTokenExchangeRate);
      const { collateralFactorMantissa } = await comptroller.markets(config.tokens.cDai.address);
      const usdcPriceMantissa = await compoundOracle.getUnderlyingPrice(config.tokens.cUsdc.address);
      const daiPriceMantissa = await compoundOracle.getUnderlyingPrice(config.tokens.cDai.address);
      const maxToBorrow = collateralBalanceInUnderlying.mul(usdcPriceMantissa).div(daiPriceMantissa).mul(collateralFactorMantissa).div(SCALE);
      // WARNING: maxToBorrow seems to be not accurate
      const moreThanMaxToBorrow = maxToBorrow.add(utils.parseUnits('10'));

      // TODO: fix dust issue
      // This check does not pass when adding utils.parseUnits("0.00001") to maxToBorrow
      await expect(positionsManagerForCompound.connect(borrower1).borrow(config.tokens.cDai.address, moreThanMaxToBorrow)).to.be.reverted;
    });

    it('Several borrowers should be able to borrow and have the correct balances', async () => {
      const collateralAmount = to6Decimals(utils.parseUnits('10'));
      const borrowedAmount = utils.parseUnits('2');
      let expectedMorphoBorrowBalance = BigNumber.from(0);
      let previousBorrowIndex = await cDaiToken.borrowIndex();

      for (const i in borrowers) {
        const borrower = borrowers[i];
        await usdcToken.connect(borrower).approve(positionsManagerForCompound.address, collateralAmount);
        await positionsManagerForCompound.connect(borrower).supply(config.tokens.cUsdc.address, collateralAmount);
        const daiBalanceBefore = await daiToken.balanceOf(borrower.getAddress());

        await positionsManagerForCompound.connect(borrower).borrow(config.tokens.cDai.address, borrowedAmount);
        // We have one block delay from Compound
        const borrowIndex = await cDaiToken.borrowIndex();
        expectedMorphoBorrowBalance = expectedMorphoBorrowBalance.mul(borrowIndex).div(previousBorrowIndex).add(borrowedAmount);

        // All underlyings should have been sent to the borrower
        const daiBalanceAfter = await daiToken.balanceOf(borrower.getAddress());
        expect(daiBalanceAfter).to.equal(daiBalanceBefore.add(borrowedAmount));
        const borrowBalanceOnPoolInUnderlying = cDUnitToUnderlying((await positionsManagerForCompound.borrowBalanceInOf(config.tokens.cDai.address, borrower.getAddress())).onPool, borrowIndex);
        let diff;
        if (borrowBalanceOnPoolInUnderlying.gt(borrowedAmount)) diff = borrowBalanceOnPoolInUnderlying.sub(borrowedAmount);
        else diff = borrowedAmount.sub(borrowBalanceOnPoolInUnderlying);
        expect(removeDigitsBigNumber(1, diff)).to.equal(0);
        // Update previous borrow index
        previousBorrowIndex = borrowIndex;
      }

      // Check Morpho balances
      expect(await daiToken.balanceOf(positionsManagerForCompound.address)).to.equal(0);
      expect(await cDaiToken.callStatic.borrowBalanceCurrent(positionsManagerForCompound.address)).to.equal(expectedMorphoBorrowBalance);
    });

    it('Borrower should be able to repay less than what is on Compound', async () => {
      const amount = to6Decimals(utils.parseUnits('100'));
      await usdcToken.connect(borrower1).approve(positionsManagerForCompound.address, amount);
      await positionsManagerForCompound.connect(borrower1).supply(config.tokens.cUsdc.address, amount);
      const collateralBalanceInCToken = (await positionsManagerForCompound.supplyBalanceInOf(config.tokens.cUsdc.address, borrower1.getAddress())).onPool;
      const cTokenExchangeRate = await cUsdcToken.callStatic.exchangeRateCurrent();
      const collateralBalanceInUnderlying = cTokenToUnderlying(collateralBalanceInCToken, cTokenExchangeRate);
      const { collateralFactorMantissa } = await comptroller.markets(config.tokens.cDai.address);
      const usdcPriceMantissa = await compoundOracle.getUnderlyingPrice(config.tokens.cUsdc.address);
      const daiPriceMantissa = await compoundOracle.getUnderlyingPrice(config.tokens.cDai.address);
      const maxToBorrow = collateralBalanceInUnderlying.mul(usdcPriceMantissa).div(daiPriceMantissa).mul(collateralFactorMantissa).div(SCALE);

      const daiBalanceBefore = await daiToken.balanceOf(borrower1.getAddress());
      await positionsManagerForCompound.connect(borrower1).borrow(config.tokens.cDai.address, maxToBorrow);
      const borrowBalanceOnPool = (await positionsManagerForCompound.borrowBalanceInOf(config.tokens.cDai.address, borrower1.getAddress())).onPool;
      const borrowIndex1 = await cDaiToken.borrowIndex();
      const borrowBalanceOnPoolInUnderlying = cDUnitToUnderlying(borrowBalanceOnPool, borrowIndex1);
      const toRepay = borrowBalanceOnPoolInUnderlying.div(2);
      await daiToken.connect(borrower1).approve(positionsManagerForCompound.address, toRepay);
      const borrowIndex2 = await cDaiToken.borrowIndex();
      await positionsManagerForCompound.connect(borrower1).repay(config.tokens.cDai.address, toRepay);
      const daiBalanceAfter = await daiToken.balanceOf(borrower1.getAddress());

      const expectedBalanceOnPool = borrowBalanceOnPool.sub(underlyingToCdUnit(borrowBalanceOnPoolInUnderlying.div(2), borrowIndex2));
      expect((await positionsManagerForCompound.borrowBalanceInOf(config.tokens.cDai.address, borrower1.getAddress())).onPool).to.equal(expectedBalanceOnPool);
      expect(daiBalanceAfter).to.equal(daiBalanceBefore.add(maxToBorrow).sub(toRepay));
    });
  });

  describe('P2P interactions between supplier and borrowers', () => {
    it('Supplier should withdraw her liquidity while not enough cToken in peer-to-peer contract', async () => {
      // Supplier supplys tokens
      const supplyAmount = utils.parseUnits('10');
      const daiBalanceBefore1 = await daiToken.balanceOf(supplier1.getAddress());
      const expectedDaiBalanceAfter1 = daiBalanceBefore1.sub(supplyAmount);
      await daiToken.connect(supplier1).approve(positionsManagerForCompound.address, supplyAmount);
      await positionsManagerForCompound.connect(supplier1).supply(config.tokens.cDai.address, supplyAmount);
      const daiBalanceAfter1 = await daiToken.balanceOf(supplier1.getAddress());

      // Check ERC20 balance
      expect(daiBalanceAfter1).to.equal(expectedDaiBalanceAfter1);
      const cTokenExchangeRate1 = await cDaiToken.callStatic.exchangeRateCurrent();
      const expectedSupplyBalanceOnPool1 = underlyingToCToken(supplyAmount, cTokenExchangeRate1);
      expect(await cDaiToken.balanceOf(positionsManagerForCompound.address)).to.equal(expectedSupplyBalanceOnPool1);
      expect((await positionsManagerForCompound.supplyBalanceInOf(config.tokens.cDai.address, supplier1.getAddress())).onPool).to.equal(expectedSupplyBalanceOnPool1);

      // Borrower provides collateral
      const collateralAmount = to6Decimals(utils.parseUnits('100'));
      await usdcToken.connect(borrower1).approve(positionsManagerForCompound.address, collateralAmount);
      await positionsManagerForCompound.connect(borrower1).supply(config.tokens.cUsdc.address, collateralAmount);

      // Borrowers borrows supplier1 amount
      await positionsManagerForCompound.connect(borrower1).borrow(config.tokens.cDai.address, supplyAmount);

      // Check supplier1 balances
      const cTokenExchangeRate2 = await cDaiToken.callStatic.exchangeRateCurrent();
      const p2pExchangeRate1 = await marketsManagerForCompound.p2pUnitExchangeRate(config.tokens.cDai.address);
      const expectedSupplyBalanceOnPool2 = expectedSupplyBalanceOnPool1.sub(underlyingToCToken(supplyAmount, cTokenExchangeRate2));
      const expectedSupplyBalanceInP2P2 = underlyingToP2pUnit(supplyAmount, p2pExchangeRate1);
      const supplyBalanceOnPool2 = (await positionsManagerForCompound.supplyBalanceInOf(config.tokens.cDai.address, supplier1.getAddress())).onPool;
      const supplyBalanceInP2P2 = (await positionsManagerForCompound.supplyBalanceInOf(config.tokens.cDai.address, supplier1.getAddress())).inP2P;
      expect(supplyBalanceOnPool2).to.equal(expectedSupplyBalanceOnPool2);
      expect(supplyBalanceInP2P2).to.equal(expectedSupplyBalanceInP2P2);

      // Check borrower1 balances
      const expectedBorrowBalanceInP2P1 = expectedSupplyBalanceInP2P2;
      expect((await positionsManagerForCompound.borrowBalanceInOf(config.tokens.cDai.address, borrower1.getAddress())).onPool).to.equal(0);
      expect((await positionsManagerForCompound.borrowBalanceInOf(config.tokens.cDai.address, borrower1.getAddress())).inP2P).to.equal(expectedBorrowBalanceInP2P1);

      // Compoundare remaining to withdraw and the cToken contract balance
      await marketsManagerForCompound.connect(owner).updateP2pUnitExchangeRate(config.tokens.cDai.address);
      const p2pExchangeRate2 = await marketsManagerForCompound.p2pUnitExchangeRate(config.tokens.cDai.address);
      const p2pExchangeRate3 = computeNewMorphoExchangeRate(p2pExchangeRate2, await marketsManagerForCompound.p2pBPY(config.tokens.cDai.address), 1, 0).toString();
      const daiBalanceBefore2 = await daiToken.balanceOf(supplier1.getAddress());
      const supplyBalanceOnPool3 = (await positionsManagerForCompound.supplyBalanceInOf(config.tokens.cDai.address, supplier1.getAddress())).onPool;
      const supplyBalanceInP2P3 = (await positionsManagerForCompound.supplyBalanceInOf(config.tokens.cDai.address, supplier1.getAddress())).inP2P;
      const cTokenExchangeRate3 = await cDaiToken.callStatic.exchangeRateStored();
      const supplyBalanceOnPoolInUnderlying = cTokenToUnderlying(supplyBalanceOnPool3, cTokenExchangeRate3);
      const amountToWithdraw = supplyBalanceOnPoolInUnderlying.add(p2pUnitToUnderlying(supplyBalanceInP2P3, p2pExchangeRate3));
      const expectedDaiBalanceAfter2 = daiBalanceBefore2.add(amountToWithdraw);
      const remainingToWithdraw = amountToWithdraw.sub(supplyBalanceOnPoolInUnderlying);
      const cTokenContractBalanceInUnderlying = cTokenToUnderlying(await cDaiToken.balanceOf(positionsManagerForCompound.address), cTokenExchangeRate3);
      expect(remainingToWithdraw).to.be.gt(cTokenContractBalanceInUnderlying);

      // Expected borrow balances
      const expectedMorphoBorrowBalance = remainingToWithdraw.add(cTokenContractBalanceInUnderlying).sub(supplyBalanceOnPoolInUnderlying);

      // Withdraw
      await positionsManagerForCompound.connect(supplier1).withdraw(config.tokens.cDai.address, amountToWithdraw);
      const borrowIndex = await cDaiToken.borrowIndex();
      const expectedBorrowerBorrowBalanceOnPool = underlyingToCdUnit(expectedMorphoBorrowBalance, borrowIndex);
      const borrowBalance = await cDaiToken.callStatic.borrowBalanceCurrent(positionsManagerForCompound.address);
      const daiBalanceAfter2 = await daiToken.balanceOf(supplier1.getAddress());

      // Check borrow balance of Morpho
      expect(removeDigitsBigNumber(10, borrowBalance)).to.equal(removeDigitsBigNumber(10, expectedMorphoBorrowBalance));

      // Check supplier1 underlying balance
      expect(removeDigitsBigNumber(1, daiBalanceAfter2)).to.equal(removeDigitsBigNumber(1, expectedDaiBalanceAfter2));

      // Check supply balances of supplier1
      expect(removeDigitsBigNumber(1, (await positionsManagerForCompound.supplyBalanceInOf(config.tokens.cDai.address, supplier1.getAddress())).onPool)).to.equal(0);
      expect(removeDigitsBigNumber(9, (await positionsManagerForCompound.supplyBalanceInOf(config.tokens.cDai.address, supplier1.getAddress())).inP2P)).to.equal(0);

      // Check borrow balances of borrower1
      expect(removeDigitsBigNumber(9, (await positionsManagerForCompound.borrowBalanceInOf(config.tokens.cDai.address, borrower1.getAddress())).onPool)).to.equal(
        removeDigitsBigNumber(9, expectedBorrowerBorrowBalanceOnPool)
      );
      expect(removeDigitsBigNumber(9, (await positionsManagerForCompound.borrowBalanceInOf(config.tokens.cDai.address, borrower1.getAddress())).inP2P)).to.equal(0);
    });

    it('Supplier should withdraw her liquidity while enough cDaiToken in peer-to-peer contract', async () => {
      const supplyAmount = utils.parseUnits('10');
      let supplier;

      for (const i in suppliers) {
        supplier = suppliers[i];
        const daiBalanceBefore = await daiToken.balanceOf(supplier.getAddress());
        const expectedDaiBalanceAfter = daiBalanceBefore.sub(supplyAmount);
        await daiToken.connect(supplier).approve(positionsManagerForCompound.address, supplyAmount);
        await positionsManagerForCompound.connect(supplier).supply(config.tokens.cDai.address, supplyAmount);
        const daiBalanceAfter = await daiToken.balanceOf(supplier.getAddress());

        // Check ERC20 balance
        expect(daiBalanceAfter).to.equal(expectedDaiBalanceAfter);
        const cTokenExchangeRate = await cDaiToken.callStatic.exchangeRateStored();
        const expectedSupplyBalanceOnPool = underlyingToCToken(supplyAmount, cTokenExchangeRate);
        expect(removeDigitsBigNumber(4, (await positionsManagerForCompound.supplyBalanceInOf(config.tokens.cDai.address, supplier.getAddress())).onPool)).to.equal(
          removeDigitsBigNumber(4, expectedSupplyBalanceOnPool)
        );
      }

      // Borrower provides collateral
      const collateralAmount = to6Decimals(utils.parseUnits('100'));
      await usdcToken.connect(borrower1).approve(positionsManagerForCompound.address, collateralAmount);
      await positionsManagerForCompound.connect(borrower1).supply(config.tokens.cUsdc.address, collateralAmount);

      const previousSupplier1SupplyBalanceOnPool = (await positionsManagerForCompound.supplyBalanceInOf(config.tokens.cDai.address, supplier1.getAddress())).onPool;

      // Borrowers borrows supplier1 amount
      await positionsManagerForCompound.connect(borrower1).borrow(config.tokens.cDai.address, supplyAmount);

      // Check supplier1 balances
      const p2pExchangeRate1 = await marketsManagerForCompound.p2pUnitExchangeRate(config.tokens.cDai.address);
      const cTokenExchangeRate2 = await cDaiToken.callStatic.exchangeRateCurrent();
      // Expected balances of supplier1
      const expectedSupplyBalanceOnPool2 = previousSupplier1SupplyBalanceOnPool.sub(underlyingToCToken(supplyAmount, cTokenExchangeRate2));
      const expectedSupplyBalanceInP2P2 = underlyingToP2pUnit(supplyAmount, p2pExchangeRate1);
      const supplyBalanceOnPool2 = (await positionsManagerForCompound.supplyBalanceInOf(config.tokens.cDai.address, supplier1.getAddress())).onPool;
      const supplyBalanceInP2P2 = (await positionsManagerForCompound.supplyBalanceInOf(config.tokens.cDai.address, supplier1.getAddress())).inP2P;
      expect(supplyBalanceOnPool2).to.equal(expectedSupplyBalanceOnPool2);
      expect(supplyBalanceInP2P2).to.equal(expectedSupplyBalanceInP2P2);

      // Check borrower1 balances
      const expectedBorrowBalanceInP2P1 = expectedSupplyBalanceInP2P2;
      expect((await positionsManagerForCompound.borrowBalanceInOf(config.tokens.cDai.address, borrower1.getAddress())).onPool).to.equal(0);
      expect((await positionsManagerForCompound.borrowBalanceInOf(config.tokens.cDai.address, borrower1.getAddress())).inP2P).to.equal(expectedBorrowBalanceInP2P1);

      // Compoundare remaining to withdraw and the cToken contract balance
      await marketsManagerForCompound.connect(owner).updateP2pUnitExchangeRate(config.tokens.cDai.address);
      const p2pExchangeRate2 = await marketsManagerForCompound.p2pUnitExchangeRate(config.tokens.cDai.address);
      const p2pExchangeRate3 = computeNewMorphoExchangeRate(p2pExchangeRate2, await marketsManagerForCompound.p2pBPY(config.tokens.cDai.address), 1, 0).toString();
      const daiBalanceBefore2 = await daiToken.balanceOf(supplier1.getAddress());
      const supplyBalanceOnPool3 = (await positionsManagerForCompound.supplyBalanceInOf(config.tokens.cDai.address, supplier1.getAddress())).onPool;
      const supplyBalanceInP2P3 = (await positionsManagerForCompound.supplyBalanceInOf(config.tokens.cDai.address, supplier1.getAddress())).inP2P;
      const cTokenExchangeRate3 = await cDaiToken.callStatic.exchangeRateCurrent();
      const supplyBalanceOnPoolInUnderlying = cTokenToUnderlying(supplyBalanceOnPool3, cTokenExchangeRate3);
      const amountToWithdraw = supplyBalanceOnPoolInUnderlying.add(p2pUnitToUnderlying(supplyBalanceInP2P3, p2pExchangeRate3));
      const expectedDaiBalanceAfter2 = daiBalanceBefore2.add(amountToWithdraw);
      const remainingToWithdraw = amountToWithdraw.sub(supplyBalanceOnPoolInUnderlying);
      const cTokenContractBalanceInUnderlying = cTokenToUnderlying(await cDaiToken.balanceOf(positionsManagerForCompound.address), cTokenExchangeRate3);
      expect(remainingToWithdraw).to.be.lt(cTokenContractBalanceInUnderlying);

      // supplier3 balances before the withdraw
      const supplier3SupplyBalanceOnPool = (await positionsManagerForCompound.supplyBalanceInOf(config.tokens.cDai.address, supplier3.getAddress())).onPool;
      const supplier3SupplyBalanceInP2P = (await positionsManagerForCompound.supplyBalanceInOf(config.tokens.cDai.address, supplier3.getAddress())).inP2P;

      // supplier2 balances before the withdraw
      const supplier2SupplyBalanceOnPool = (await positionsManagerForCompound.supplyBalanceInOf(config.tokens.cDai.address, supplier2.getAddress())).onPool;
      const supplier2SupplyBalanceInP2P = (await positionsManagerForCompound.supplyBalanceInOf(config.tokens.cDai.address, supplier2.getAddress())).inP2P;

      // borrower1 balances before the withdraw
      const borrower1BorrowBalanceOnPool = (await positionsManagerForCompound.borrowBalanceInOf(config.tokens.cDai.address, borrower1.getAddress())).onPool;
      const borrower1BorrowBalanceInP2P = (await positionsManagerForCompound.borrowBalanceInOf(config.tokens.cDai.address, borrower1.getAddress())).inP2P;

      // Withdraw
      await positionsManagerForCompound.connect(supplier1).withdraw(config.tokens.cDai.address, amountToWithdraw);
      const cTokenExchangeRate4 = await cDaiToken.callStatic.exchangeRateStored();
      const borrowBalance = await cDaiToken.callStatic.borrowBalanceCurrent(positionsManagerForCompound.address);
      const daiBalanceAfter2 = await daiToken.balanceOf(supplier1.getAddress());

      const supplier2SupplyBalanceOnPoolInUnderlying = cTokenToUnderlying(supplier2SupplyBalanceOnPool, cTokenExchangeRate4);
      const amountToMove = bigNumberMin(supplier2SupplyBalanceOnPoolInUnderlying, remainingToWithdraw);
      const p2pExchangeRate4 = await marketsManagerForCompound.p2pUnitExchangeRate(config.tokens.cDai.address);
      const expectedSupplier2SupplyBalanceOnPool = supplier2SupplyBalanceOnPool.sub(underlyingToCToken(amountToMove, cTokenExchangeRate4));
      const expectedSupplier2SupplyBalanceInP2P = supplier2SupplyBalanceInP2P.add(underlyingToP2pUnit(amountToMove, p2pExchangeRate4));

      // Check borrow balance of Morpho
      expect(borrowBalance).to.equal(0);

      // Check supplier1 underlying balance
      expect(daiBalanceAfter2).to.equal(expectedDaiBalanceAfter2);

      // Check supply balances of supplier1
      expect(removeDigitsBigNumber(1, (await positionsManagerForCompound.supplyBalanceInOf(config.tokens.cDai.address, supplier1.getAddress())).onPool)).to.equal(0);
      expect(removeDigitsBigNumber(5, (await positionsManagerForCompound.supplyBalanceInOf(config.tokens.cDai.address, supplier1.getAddress())).inP2P)).to.equal(0);

      // Check supply balances of supplier2: supplier2 should have replaced supplier1
      expect(removeDigitsBigNumber(1, (await positionsManagerForCompound.supplyBalanceInOf(config.tokens.cDai.address, supplier2.getAddress())).onPool)).to.equal(
        removeDigitsBigNumber(1, expectedSupplier2SupplyBalanceOnPool)
      );
      expect(removeDigitsBigNumber(7, (await positionsManagerForCompound.supplyBalanceInOf(config.tokens.cDai.address, supplier2.getAddress())).inP2P)).to.equal(
        removeDigitsBigNumber(7, expectedSupplier2SupplyBalanceInP2P)
      );

      // Check supply balances of supplier3: supplier3 balances should not move
      expect((await positionsManagerForCompound.supplyBalanceInOf(config.tokens.cDai.address, supplier3.getAddress())).onPool).to.equal(supplier3SupplyBalanceOnPool);
      expect((await positionsManagerForCompound.supplyBalanceInOf(config.tokens.cDai.address, supplier3.getAddress())).inP2P).to.equal(supplier3SupplyBalanceInP2P);

      // Check borrow balances of borrower1: borrower1 balances should not move (except interest earn meanwhile)
      expect((await positionsManagerForCompound.borrowBalanceInOf(config.tokens.cDai.address, borrower1.getAddress())).onPool).to.equal(borrower1BorrowBalanceOnPool);
      expect((await positionsManagerForCompound.borrowBalanceInOf(config.tokens.cDai.address, borrower1.getAddress())).inP2P).to.equal(borrower1BorrowBalanceInP2P);
    });

    it('Borrower in peer-to-peer only, should be able to repay all borrow amount', async () => {
      // Supplier supplys tokens
      const supplyAmount = utils.parseUnits('10');
      await daiToken.connect(supplier1).approve(positionsManagerForCompound.address, supplyAmount);
      await positionsManagerForCompound.connect(supplier1).supply(config.tokens.cDai.address, supplyAmount);

      // Borrower borrows half of the tokens
      const collateralAmount = to6Decimals(utils.parseUnits('100'));
      const daiBalanceBefore = await daiToken.balanceOf(borrower1.getAddress());
      const toBorrow = supplyAmount.div(2);

      await usdcToken.connect(borrower1).approve(positionsManagerForCompound.address, collateralAmount);
      await positionsManagerForCompound.connect(borrower1).supply(config.tokens.cUsdc.address, collateralAmount);
      await positionsManagerForCompound.connect(borrower1).borrow(config.tokens.cDai.address, toBorrow);

      const borrowerBalanceInP2P = (await positionsManagerForCompound.borrowBalanceInOf(config.tokens.cDai.address, borrower1.getAddress())).inP2P;
      const p2pBPY = await marketsManagerForCompound.p2pBPY(config.tokens.cDai.address);
      await marketsManagerForCompound.updateP2pUnitExchangeRate(config.tokens.cDai.address);
      const p2pUnitExchangeRate = await marketsManagerForCompound.p2pUnitExchangeRate(config.tokens.cDai.address);
      // WARNING: Should be one block but the pow function used in contract is not accurate
      const p2pExchangeRate = computeNewMorphoExchangeRate(p2pUnitExchangeRate, p2pBPY, 1, 0).toString();
      const toRepay = p2pUnitToUnderlying(borrowerBalanceInP2P, p2pExchangeRate);
      const expectedDaiBalanceAfter = daiBalanceBefore.add(toBorrow).sub(toRepay);
      const previousMorphoCTokenBalance = await cDaiToken.balanceOf(positionsManagerForCompound.address);

      // Repay
      await daiToken.connect(borrower1).approve(positionsManagerForCompound.address, toRepay);
      await positionsManagerForCompound.connect(borrower1).repay(config.tokens.cDai.address, toRepay);
      const cTokenExchangeRate = await cDaiToken.callStatic.exchangeRateStored();
      const expectedMorphoCTokenBalance = previousMorphoCTokenBalance.add(underlyingToCToken(toRepay, cTokenExchangeRate));

      // Check borrower1 balances
      const daiBalanceAfter = await daiToken.balanceOf(borrower1.getAddress());
      expect(daiBalanceAfter).to.equal(expectedDaiBalanceAfter);
      // TODO: implement interest for borrowers to compoundlete this test as borrower's debt is not increasing here
      expect((await positionsManagerForCompound.borrowBalanceInOf(config.tokens.cDai.address, borrower1.getAddress())).onPool).to.equal(0);
      // Commented here due to the pow function issue
      // expect(removeDigitsBigNumber(1, (await positionsManagerForCompound.borrowBalanceInOf(borrower1.getAddress())).inP2P)).to.equal(0);

      // Check Morpho balances
      expect(await cDaiToken.balanceOf(positionsManagerForCompound.address)).to.equal(expectedMorphoCTokenBalance);
      expect(await cDaiToken.callStatic.borrowBalanceCurrent(positionsManagerForCompound.address)).to.equal(0);
    });

    it('Borrower in peer-to-peer and on Compound, should be able to repay all borrow amount', async () => {
      // Supplier supplys tokens
      const supplyAmount = utils.parseUnits('10');
      const amountToApprove = utils.parseUnits('100000000');
      await daiToken.connect(supplier1).approve(positionsManagerForCompound.address, supplyAmount);
      await positionsManagerForCompound.connect(supplier1).supply(config.tokens.cDai.address, supplyAmount);

      // Borrower borrows two times the amount of tokens;
      const collateralAmount = to6Decimals(utils.parseUnits('100'));
      await usdcToken.connect(borrower1).approve(positionsManagerForCompound.address, collateralAmount);
      await positionsManagerForCompound.connect(borrower1).supply(config.tokens.cUsdc.address, collateralAmount);
      const daiBalanceBefore = await daiToken.balanceOf(borrower1.getAddress());
      const toBorrow = supplyAmount.mul(2);
      const supplyBalanceOnPool = (await positionsManagerForCompound.supplyBalanceInOf(config.tokens.cDai.address, supplier1.getAddress())).onPool;
      await positionsManagerForCompound.connect(borrower1).borrow(config.tokens.cDai.address, toBorrow);

      const cTokenExchangeRate1 = await cDaiToken.callStatic.exchangeRateStored();
      const expectedMorphoBorrowBalance1 = toBorrow.sub(cTokenToUnderlying(supplyBalanceOnPool, cTokenExchangeRate1));
      const morphoBorrowBalanceBefore1 = await cDaiToken.callStatic.borrowBalanceCurrent(positionsManagerForCompound.address);
      expect(removeDigitsBigNumber(7, morphoBorrowBalanceBefore1)).to.equal(removeDigitsBigNumber(7, expectedMorphoBorrowBalance1));
      await daiToken.connect(borrower1).approve(positionsManagerForCompound.address, amountToApprove);

      const borrowerBalanceInP2P = (await positionsManagerForCompound.borrowBalanceInOf(config.tokens.cDai.address, borrower1.getAddress())).inP2P;
      const p2pBPY = await marketsManagerForCompound.p2pBPY(config.tokens.cDai.address);
      const p2pUnitExchangeRate = await marketsManagerForCompound.p2pUnitExchangeRate(config.tokens.cDai.address);
      // WARNING: Should be 2 blocks but the pow function used in contract is not accurate
      const p2pExchangeRate = computeNewMorphoExchangeRate(p2pUnitExchangeRate, p2pBPY, 1, 0).toString();
      const borrowerBalanceInP2PInUnderlying = p2pUnitToUnderlying(borrowerBalanceInP2P, p2pExchangeRate);

      // Compoundute how much to repay
      const doUpdate = await cDaiToken.borrowBalanceCurrent(positionsManagerForCompound.address);
      await doUpdate.wait(1);
      const borrowIndex1 = await cDaiToken.borrowIndex();
      const borrowerBalanceOnPool = (await positionsManagerForCompound.borrowBalanceInOf(config.tokens.cDai.address, borrower1.getAddress())).onPool;
      const toRepay = borrowerBalanceOnPool.mul(borrowIndex1).div(SCALE).add(borrowerBalanceInP2PInUnderlying);
      const expectedDaiBalanceAfter = daiBalanceBefore.add(toBorrow).sub(toRepay);
      const previousMorphoCTokenBalance = await cDaiToken.balanceOf(positionsManagerForCompound.address);

      // Repay
      await daiToken.connect(borrower1).approve(positionsManagerForCompound.address, toRepay);
      const borrowIndex3 = await cDaiToken.callStatic.borrowIndex();
      await positionsManagerForCompound.connect(borrower1).repay(config.tokens.cDai.address, toRepay);
      const cTokenExchangeRate2 = await cDaiToken.callStatic.exchangeRateStored();
      const expectedMorphoCTokenBalance = previousMorphoCTokenBalance.add(underlyingToCToken(borrowerBalanceInP2PInUnderlying, cTokenExchangeRate2));
      const expectedBalanceOnPool = borrowerBalanceOnPool.sub(borrowerBalanceOnPool.mul(borrowIndex1).div(borrowIndex3));

      // Check borrower1 balances
      const daiBalanceAfter = await daiToken.balanceOf(borrower1.getAddress());
      expect(daiBalanceAfter).to.equal(expectedDaiBalanceAfter);
      const borrower1BorrowBalanceOnPool = (await positionsManagerForCompound.borrowBalanceInOf(config.tokens.cDai.address, borrower1.getAddress())).onPool;
      expect(removeDigitsBigNumber(2, borrower1BorrowBalanceOnPool)).to.equal(removeDigitsBigNumber(2, expectedBalanceOnPool));
      // WARNING: Commented here due to the pow function issue
      expect((await positionsManagerForCompound.borrowBalanceInOf(config.tokens.cDai.address, borrower1.getAddress())).inP2P).to.be.lt(1000000000000);

      // Check Morpho balances
      expect(removeDigitsBigNumber(6, await cDaiToken.balanceOf(positionsManagerForCompound.address))).to.equal(removeDigitsBigNumber(6, expectedMorphoCTokenBalance));
      // Issue here: we cannot access the most updated borrow balance as it's updated during the repayBorrow on Compound.
      // const expectedMorphoBorrowBalance2 = morphoBorrowBalanceBefore2.sub(borrowerBalanceOnPool.mul(borrowIndex2).div(SCALE));
      // expect(removeDigitsBigNumber(3, await cToken.callStatic.borrowBalanceStored(positionsManagerForCompound.address))).to.equal(removeDigitsBigNumber(3, expectedMorphoBorrowBalance2));
    });

    it('Supplier should be connected to borrowers on pool when supplying', async () => {
      const collateralAmount = to6Decimals(utils.parseUnits('100'));
      const supplyAmount = utils.parseUnits('100');
      const borrowAmount = utils.parseUnits('30');

      // borrower1 borrows
      await usdcToken.connect(borrower1).approve(positionsManagerForCompound.address, collateralAmount);
      await positionsManagerForCompound.connect(borrower1).supply(config.tokens.cUsdc.address, collateralAmount);
      await positionsManagerForCompound.connect(borrower1).borrow(config.tokens.cDai.address, borrowAmount);
      const borrower1BorrowBalanceOnPool = (await positionsManagerForCompound.borrowBalanceInOf(config.tokens.cDai.address, borrower1.getAddress())).onPool;

      // borrower2 borrows
      await usdcToken.connect(borrower2).approve(positionsManagerForCompound.address, collateralAmount);
      await positionsManagerForCompound.connect(borrower2).supply(config.tokens.cUsdc.address, collateralAmount);
      await positionsManagerForCompound.connect(borrower2).borrow(config.tokens.cDai.address, borrowAmount);
      const borrower2BorrowBalanceOnPool = (await positionsManagerForCompound.borrowBalanceInOf(config.tokens.cDai.address, borrower2.getAddress())).onPool;

      // borrower3 borrows
      await usdcToken.connect(borrower3).approve(positionsManagerForCompound.address, collateralAmount);
      await positionsManagerForCompound.connect(borrower3).supply(config.tokens.cUsdc.address, collateralAmount);
      await positionsManagerForCompound.connect(borrower3).borrow(config.tokens.cDai.address, borrowAmount);
      const borrower3BorrowBalanceOnPool = (await positionsManagerForCompound.borrowBalanceInOf(config.tokens.cDai.address, borrower3.getAddress())).onPool;

      // supplier1 supply
      await daiToken.connect(supplier1).approve(positionsManagerForCompound.address, supplyAmount);
      await positionsManagerForCompound.connect(supplier1).supply(config.tokens.cDai.address, supplyAmount);
      const cTokenExchangeRate = await cDaiToken.callStatic.exchangeRateStored();
      const borrowIndex = await cDaiToken.borrowIndex();
      const p2pUnitExchangeRate = await marketsManagerForCompound.p2pUnitExchangeRate(config.tokens.cDai.address);

      // Check balances
      const supplyBalanceInP2P = (await positionsManagerForCompound.supplyBalanceInOf(config.tokens.cDai.address, supplier1.getAddress())).inP2P;
      const supplyBalanceOnPool = (await positionsManagerForCompound.supplyBalanceInOf(config.tokens.cDai.address, supplier1.getAddress())).onPool;
      const underlyingMatched = cDUnitToUnderlying(borrower1BorrowBalanceOnPool.add(borrower2BorrowBalanceOnPool).add(borrower3BorrowBalanceOnPool), borrowIndex);
      expectedSupplyBalanceInP2P = underlyingToP2pUnit(underlyingMatched, p2pUnitExchangeRate);
      expectedSupplyBalanceOnPool = underlyingToCToken(supplyAmount.sub(underlyingMatched), cTokenExchangeRate);
      expect(removeDigitsBigNumber(2, supplyBalanceInP2P)).to.equal(removeDigitsBigNumber(2, expectedSupplyBalanceInP2P));
      expect(supplyBalanceOnPool).to.equal(expectedSupplyBalanceOnPool);
      expect((await positionsManagerForCompound.borrowBalanceInOf(config.tokens.cDai.address, borrower1.getAddress())).onPool).to.be.lte(1);
      expect((await positionsManagerForCompound.borrowBalanceInOf(config.tokens.cDai.address, borrower2.getAddress())).onPool).to.be.lte(1);
      expect((await positionsManagerForCompound.borrowBalanceInOf(config.tokens.cDai.address, borrower3.getAddress())).onPool).to.be.lte(1);
    });

    it('Borrower should be connected to suppliers on pool in peer-to-peer when borrowing', async () => {
      const collateralAmount = to6Decimals(utils.parseUnits('140'));
      const supplyAmount = utils.parseUnits('30');
      const borrowAmount = utils.parseUnits('100');

      // supplier1 supplies
      await daiToken.connect(supplier1).approve(positionsManagerForCompound.address, supplyAmount);
      await positionsManagerForCompound.connect(supplier1).supply(config.tokens.cDai.address, supplyAmount);
      const supplier1BorrowBalanceOnPool = (await positionsManagerForCompound.supplyBalanceInOf(config.tokens.cDai.address, supplier1.getAddress())).onPool;

      // supplier2 supplies
      await daiToken.connect(supplier2).approve(positionsManagerForCompound.address, supplyAmount);
      await positionsManagerForCompound.connect(supplier2).supply(config.tokens.cDai.address, supplyAmount);
      const supplier2BorrowBalanceOnPool = (await positionsManagerForCompound.supplyBalanceInOf(config.tokens.cDai.address, supplier2.getAddress())).onPool;

      // supplier3 supplies
      await daiToken.connect(supplier3).approve(positionsManagerForCompound.address, supplyAmount);
      await positionsManagerForCompound.connect(supplier3).supply(config.tokens.cDai.address, supplyAmount);
      const supplier3BorrowBalanceOnPool = (await positionsManagerForCompound.supplyBalanceInOf(config.tokens.cDai.address, supplier3.getAddress())).onPool;

      // borrower1 borrows
      await usdcToken.connect(borrower1).approve(positionsManagerForCompound.address, collateralAmount);
      await positionsManagerForCompound.connect(borrower1).supply(config.tokens.cUsdc.address, collateralAmount);
      await positionsManagerForCompound.connect(borrower1).borrow(config.tokens.cDai.address, borrowAmount);
      const cTokenExchangeRate = await cDaiToken.callStatic.exchangeRateStored();
      const borrowIndex = await cDaiToken.borrowIndex();
      const p2pUnitExchangeRate = await marketsManagerForCompound.p2pUnitExchangeRate(config.tokens.cDai.address);

      // Check balances
      const borrowBalanceInP2P = (await positionsManagerForCompound.borrowBalanceInOf(config.tokens.cDai.address, borrower1.getAddress())).inP2P;
      const borrowBalanceOnPool = (await positionsManagerForCompound.borrowBalanceInOf(config.tokens.cDai.address, borrower1.getAddress())).onPool;
      const underlyingMatched = cTokenToUnderlying(supplier1BorrowBalanceOnPool.add(supplier2BorrowBalanceOnPool).add(supplier3BorrowBalanceOnPool), cTokenExchangeRate);
      expectedBorrowBalanceInP2P = underlyingToP2pUnit(underlyingMatched, p2pUnitExchangeRate);
      expectedBorrowBalanceOnPool = underlyingToCdUnit(borrowAmount.sub(underlyingMatched), borrowIndex);
      expect(removeDigitsBigNumber(7, borrowBalanceInP2P)).to.equal(removeDigitsBigNumber(7, expectedBorrowBalanceInP2P));
      expect(removeDigitsBigNumber(7, borrowBalanceOnPool)).to.equal(removeDigitsBigNumber(7, expectedBorrowBalanceOnPool));
      expect((await positionsManagerForCompound.supplyBalanceInOf(config.tokens.cDai.address, supplier1.getAddress())).onPool).to.be.lte(1);
      expect((await positionsManagerForCompound.supplyBalanceInOf(config.tokens.cDai.address, supplier2.getAddress())).onPool).to.be.lte(1);
      expect((await positionsManagerForCompound.supplyBalanceInOf(config.tokens.cDai.address, supplier3.getAddress())).onPool).to.be.lte(1);
    });
  });

  describe('Test liquidation', () => {
    before(initialize);

    it('Borrower should be liquidated while supply (collateral) is only on Compound', async () => {
      // Deploy custom price oracle
      const PriceOracle = await ethers.getContractFactory('SimplePriceOracle');
      priceOracle = await PriceOracle.deploy();
      await priceOracle.deployed();

      // Install admin user
      const adminAddress = await comptroller.admin();
      await hre.network.provider.send('hardhat_impersonateAccount', [adminAddress]);
      await hre.network.provider.send('hardhat_setBalance', [adminAddress, ethers.utils.parseEther('10').toHexString()]);
      const admin = await ethers.getSigner(adminAddress);

      // Deposit
      const amount = to6Decimals(utils.parseUnits('100'));
      await usdcToken.connect(borrower1).approve(positionsManagerForCompound.address, amount);
      await positionsManagerForCompound.connect(borrower1).supply(config.tokens.cUsdc.address, amount);
      const collateralBalanceInCToken = (await positionsManagerForCompound.supplyBalanceInOf(config.tokens.cUsdc.address, borrower1.getAddress())).onPool;
      const cTokenExchangeRate = await cUsdcToken.callStatic.exchangeRateCurrent();
      const collateralBalanceInUnderlying = cTokenToUnderlying(collateralBalanceInCToken, cTokenExchangeRate);
      const { collateralFactorMantissa } = await comptroller.markets(config.tokens.cUsdc.address);
      const usdcPriceMantissa = await compoundOracle.getUnderlyingPrice(config.tokens.cUsdc.address);
      const daiPriceMantissa = await compoundOracle.getUnderlyingPrice(config.tokens.cDai.address);
      const maxToBorrow = collateralBalanceInUnderlying.mul(usdcPriceMantissa).div(daiPriceMantissa).mul(collateralFactorMantissa).div(SCALE);

      // Borrow
      await positionsManagerForCompound.connect(borrower1).borrow(config.tokens.cDai.address, maxToBorrow);
      const collateralBalanceBefore = (await positionsManagerForCompound.supplyBalanceInOf(config.tokens.cUsdc.address, borrower1.getAddress())).onPool;
      const borrowBalanceBefore = (await positionsManagerForCompound.borrowBalanceInOf(config.tokens.cDai.address, borrower1.getAddress())).onPool;

      // Set price oracle
      await comptroller.connect(admin)._setPriceOracle(priceOracle.address);
      priceOracle.setUnderlyingPrice(config.tokens.cDai.address, BigNumber.from('1010182920000000000'));
      priceOracle.setUnderlyingPrice(config.tokens.cUsdc.address, BigNumber.from('1000000000000000000000000000000'));
      priceOracle.setUnderlyingPrice(config.tokens.cUni.address, BigNumber.from('1000000000000000000000000000000'));
      priceOracle.setUnderlyingPrice(config.tokens.cUsdt.address, BigNumber.from('1000000000000000000000000000000'));

      // Force compoundOracle update by setting comptroller again (but with the custom price oracle)
      await hre.network.provider.send('hardhat_impersonateAccount', [marketsManagerForCompound.address]);
      await hre.network.provider.send('hardhat_setBalance', [marketsManagerForCompound.address, ethers.utils.parseEther('10').toHexString()]);
      const morphoMarketsManagerUser = await ethers.getSigner(marketsManagerForCompound.address);
      await positionsManagerForCompound.connect(morphoMarketsManagerUser).setComptroller(comptroller.address);

      // Mine block
      await hre.network.provider.send('evm_mine', []);

      // Liquidate
      const toRepay = maxToBorrow.div(2);
      await daiToken.connect(liquidator).approve(positionsManagerForCompound.address, toRepay);
      const usdcBalanceBefore = await usdcToken.balanceOf(liquidator.getAddress());
      const daiBalanceBefore = await daiToken.balanceOf(liquidator.getAddress());
      await positionsManagerForCompound.connect(liquidator).liquidate(config.tokens.cDai.address, config.tokens.cUsdc.address, borrower1.getAddress(), toRepay);
      const usdcBalanceAfter = await usdcToken.balanceOf(liquidator.getAddress());
      const daiBalanceAfter = await daiToken.balanceOf(liquidator.getAddress());

      // Liquidation parameters
      const borrowIndex = await cDaiToken.borrowIndex();
      const cUsdcTokenExchangeRate = await cUsdcToken.callStatic.exchangeRateCurrent();
      const liquidationIncentive = await comptroller.liquidationIncentiveMantissa();
      const collateralAssetPrice = await priceOracle.getUnderlyingPrice(config.tokens.cUsdc.address);
      const borrowedAssetPrice = await priceOracle.getUnderlyingPrice(config.tokens.cDai.address);
      const amountToSeize = toRepay.mul(borrowedAssetPrice).div(collateralAssetPrice).mul(liquidationIncentive).div(SCALE);
      const expectedCollateralBalanceAfter = collateralBalanceBefore.sub(underlyingToCToken(amountToSeize, cUsdcTokenExchangeRate));
      const expectedBorrowBalanceAfter = borrowBalanceBefore.sub(underlyingToCdUnit(toRepay, borrowIndex));
      const expectedUsdcBalanceAfter = usdcBalanceBefore.add(amountToSeize);
      const expectedDaiBalanceAfter = daiBalanceBefore.sub(toRepay);

      // Check balances
      expect(removeDigitsBigNumber(6, (await positionsManagerForCompound.supplyBalanceInOf(config.tokens.cUsdc.address, borrower1.getAddress())).onPool)).to.equal(
        removeDigitsBigNumber(6, expectedCollateralBalanceAfter)
      );
      expect((await positionsManagerForCompound.borrowBalanceInOf(config.tokens.cDai.address, borrower1.getAddress())).onPool).to.equal(expectedBorrowBalanceAfter);
      expect(removeDigitsBigNumber(1, usdcBalanceAfter)).to.equal(removeDigitsBigNumber(1, expectedUsdcBalanceAfter));
      expect(daiBalanceAfter).to.equal(expectedDaiBalanceAfter);
    });

    it('Borrower should be liquidated while supply (collateral) is on Compound and in peer-to-peer', async () => {
      // Deploy custom price oracle
      const PriceOracle = await ethers.getContractFactory('SimplePriceOracle');
      priceOracle = await PriceOracle.deploy();
      await priceOracle.deployed();

      // Install admin user
      const adminAddress = await comptroller.admin();
      await hre.network.provider.send('hardhat_impersonateAccount', [adminAddress]);
      await hre.network.provider.send('hardhat_setBalance', [adminAddress, ethers.utils.parseEther('10').toHexString()]);
      const admin = await ethers.getSigner(adminAddress);

      await daiToken.connect(supplier1).approve(positionsManagerForCompound.address, utils.parseUnits('1000'));
      await positionsManagerForCompound.connect(supplier1).supply(config.tokens.cDai.address, utils.parseUnits('1000'));

      // borrower1 supplys USDC as supply (collateral)
      const amount = to6Decimals(utils.parseUnits('100'));
      await usdcToken.connect(borrower1).approve(positionsManagerForCompound.address, amount);
      await positionsManagerForCompound.connect(borrower1).supply(config.tokens.cUsdc.address, amount);

      // borrower2 borrows part of supply of borrower1 -> borrower1 has supply in peer-to-peer and on Compound
      const toBorrow = amount;
      await uniToken.connect(borrower2).approve(positionsManagerForCompound.address, utils.parseUnits('50'));
      await positionsManagerForCompound.connect(borrower2).supply(config.tokens.cUni.address, utils.parseUnits('50'));
      await positionsManagerForCompound.connect(borrower2).borrow(config.tokens.cUsdc.address, toBorrow);

      // borrower1 borrows DAI
      const cUsdcTokenExchangeRate1 = await cUsdcToken.callStatic.exchangeRateCurrent();
      const mUsdcTokenExchangeRate1 = await marketsManagerForCompound.p2pUnitExchangeRate(config.tokens.cUsdc.address);
      const supplyBalanceOnPool1 = (await positionsManagerForCompound.supplyBalanceInOf(config.tokens.cUsdc.address, borrower1.getAddress())).onPool;
      const supplyBalanceInP2P1 = (await positionsManagerForCompound.supplyBalanceInOf(config.tokens.cUsdc.address, borrower1.getAddress())).inP2P;
      const supplyBalanceOnPoolInUnderlying = cTokenToUnderlying(supplyBalanceOnPool1, cUsdcTokenExchangeRate1);
      const supplyBalanceMorphoInUnderlying = p2pUnitToUnderlying(supplyBalanceInP2P1, mUsdcTokenExchangeRate1);
      const supplyBalanceInUnderlying = supplyBalanceOnPoolInUnderlying.add(supplyBalanceMorphoInUnderlying);
      const { collateralFactorMantissa } = await comptroller.markets(config.tokens.cUsdc.address);
      const usdcPriceMantissa = await compoundOracle.getUnderlyingPrice(config.tokens.cUsdc.address);
      const daiPriceMantissa = await compoundOracle.getUnderlyingPrice(config.tokens.cDai.address);
      const maxToBorrow = supplyBalanceInUnderlying.mul(usdcPriceMantissa).div(daiPriceMantissa).mul(collateralFactorMantissa).div(SCALE);
      await positionsManagerForCompound.connect(borrower1).borrow(config.tokens.cDai.address, maxToBorrow);
      const collateralBalanceOnPoolBefore = (await positionsManagerForCompound.supplyBalanceInOf(config.tokens.cUsdc.address, borrower1.getAddress())).onPool;
      const collateralBalanceInP2PBefore = (await positionsManagerForCompound.supplyBalanceInOf(config.tokens.cUsdc.address, borrower1.getAddress())).inP2P;
      const borrowBalanceInP2PBefore = (await positionsManagerForCompound.borrowBalanceInOf(config.tokens.cDai.address, borrower1.getAddress())).inP2P;

      // Set price oracle
      await comptroller.connect(admin)._setPriceOracle(priceOracle.address);
      priceOracle.setUnderlyingPrice(config.tokens.cDai.address, BigNumber.from('1020182920000000000'));
      priceOracle.setUnderlyingPrice(config.tokens.cUsdc.address, BigNumber.from('1000000000000000000000000000000'));
      priceOracle.setUnderlyingPrice(config.tokens.cUni.address, BigNumber.from('1000000000000000000000000000000'));
      priceOracle.setUnderlyingPrice(config.tokens.cUsdt.address, BigNumber.from('1000000000000000000000000000000'));

      // Force compoundOracle update by setting comptroller again (but with the custom price oracle)
      await hre.network.provider.send('hardhat_impersonateAccount', [marketsManagerForCompound.address]);
      await hre.network.provider.send('hardhat_setBalance', [marketsManagerForCompound.address, ethers.utils.parseEther('10').toHexString()]);
      const morphoMarketsManagerUser = await ethers.getSigner(marketsManagerForCompound.address);
      await positionsManagerForCompound.connect(morphoMarketsManagerUser).setComptroller(comptroller.address);

      // Mine block
      await hre.network.provider.send('evm_mine', []);

      // liquidator liquidates borrower1's position
      const closeFactor = await comptroller.closeFactorMantissa();
      const toRepay = maxToBorrow.mul(closeFactor).div(SCALE);
      await daiToken.connect(liquidator).approve(positionsManagerForCompound.address, toRepay);
      const usdcBalanceBefore = await usdcToken.balanceOf(liquidator.getAddress());
      const daiBalanceBefore = await daiToken.balanceOf(liquidator.getAddress());
      await positionsManagerForCompound.connect(liquidator).liquidate(config.tokens.cDai.address, config.tokens.cUsdc.address, borrower1.getAddress(), toRepay);
      const usdcBalanceAfter = await usdcToken.balanceOf(liquidator.getAddress());
      const daiBalanceAfter = await daiToken.balanceOf(liquidator.getAddress());

      // Liquidation parameters
      const mDaiExchangeRate = await marketsManagerForCompound.p2pUnitExchangeRate(config.tokens.cDai.address);
      const cUsdcTokenExchangeRate = await cUsdcToken.callStatic.exchangeRateCurrent();
      const liquidationIncentive = await comptroller.liquidationIncentiveMantissa();
      const collateralAssetPrice = await priceOracle.getUnderlyingPrice(config.tokens.cUsdc.address);
      const borrowedAssetPrice = await priceOracle.getUnderlyingPrice(config.tokens.cDai.address);
      const amountToSeize = toRepay.mul(borrowedAssetPrice).div(collateralAssetPrice).mul(liquidationIncentive).div(SCALE);
      const expectedCollateralBalanceInP2PAfter = collateralBalanceInP2PBefore.sub(amountToSeize.sub(cTokenToUnderlying(collateralBalanceOnPoolBefore, cUsdcTokenExchangeRate)));
      const expectedBorrowBalanceInP2PAfter = borrowBalanceInP2PBefore.sub(toRepay.mul(SCALE).div(mDaiExchangeRate));
      const expectedUsdcBalanceAfter = usdcBalanceBefore.add(amountToSeize);
      const expectedDaiBalanceAfter = daiBalanceBefore.sub(toRepay);

      // Check liquidatee balances
      expect(removeDigitsBigNumber(4, (await positionsManagerForCompound.supplyBalanceInOf(config.tokens.cUsdc.address, borrower1.getAddress())).onPool)).to.equal(0);
      expect(removeDigitsBigNumber(3, (await positionsManagerForCompound.supplyBalanceInOf(config.tokens.cUsdc.address, borrower1.getAddress())).inP2P)).to.equal(
        removeDigitsBigNumber(3, expectedCollateralBalanceInP2PAfter)
      );
      expect((await positionsManagerForCompound.borrowBalanceInOf(config.tokens.cDai.address, borrower1.getAddress())).onPool).to.equal(0);
      expect((await positionsManagerForCompound.borrowBalanceInOf(config.tokens.cDai.address, borrower1.getAddress())).inP2P).to.equal(expectedBorrowBalanceInP2PAfter);

      // Check liquidator balances
      let diff;
      if (usdcBalanceAfter.gt(expectedUsdcBalanceAfter)) diff = usdcBalanceAfter.sub(expectedUsdcBalanceAfter);
      else diff = expectedUsdcBalanceAfter.sub(usdcBalanceAfter);
      expect(removeDigitsBigNumber(1, diff)).to.equal(0);
      expect(daiBalanceAfter).to.equal(expectedDaiBalanceAfter);
    });
  });
});<|MERGE_RESOLUTION|>--- conflicted
+++ resolved
@@ -47,9 +47,8 @@
 
   let underlyingThreshold;
   let snapshotId;
-
-<<<<<<< HEAD
-  before(async () => {
+  
+  const initialize = async () => {
     // Users
     signers = await ethers.getSigners();
     [owner, supplier1, supplier2, supplier3, borrower1, borrower2, borrower3, liquidator, ...addrs] = signers;
@@ -108,75 +107,9 @@
     await marketsManagerForCompound.connect(owner).createMarket(config.tokens.cUsdc.address, to6Decimals(utils.parseUnits('1')));
     await marketsManagerForCompound.connect(owner).createMarket(config.tokens.cUni.address, utils.parseUnits('1'));
     await marketsManagerForCompound.connect(owner).createMarket(config.tokens.cUsdt.address, to6Decimals(utils.parseUnits('1')));
-  });
-=======
-  const initialize = async () => {
-    {
-      // Users
-      signers = await ethers.getSigners();
-      [owner, supplier1, supplier2, supplier3, borrower1, borrower2, borrower3, liquidator, ...addrs] = signers;
-      suppliers = [supplier1, supplier2, supplier3];
-      borrowers = [borrower1, borrower2, borrower3];
-
-      const RedBlackBinaryTree = await ethers.getContractFactory('RedBlackBinaryTree');
-      const redBlackBinaryTree = await RedBlackBinaryTree.deploy();
-      await redBlackBinaryTree.deployed();
-
-      const UpdatePositions = await ethers.getContractFactory('UpdatePositions', {
-        libraries: {
-          RedBlackBinaryTree: redBlackBinaryTree.address,
-        },
-      });
-      const updatePositions = await UpdatePositions.deploy();
-      await updatePositions.deployed();
-
-      // Deploy contracts
-      MarketsManagerForCompound = await ethers.getContractFactory('MarketsManagerForCompound');
-      marketsManagerForCompound = await MarketsManagerForCompound.deploy();
-      await marketsManagerForCompound.deployed();
-
-      PositionsManagerForCompound = await ethers.getContractFactory('PositionsManagerForCompound', {
-        libraries: {
-          RedBlackBinaryTree: redBlackBinaryTree.address,
-        },
-      });
-      positionsManagerForCompound = await PositionsManagerForCompound.deploy(marketsManagerForCompound.address, config.compound.comptroller.address, updatePositions.address);
-      fakeCompoundPositionsManager = await PositionsManagerForCompound.deploy(marketsManagerForCompound.address, config.compound.comptroller.address, updatePositions.address);
-      await positionsManagerForCompound.deployed();
-      await fakeCompoundPositionsManager.deployed();
-
-      // Get contract dependencies
-      const cTokenAbi = require(config.tokens.cToken.abi);
-      cUsdcToken = await ethers.getContractAt(cTokenAbi, config.tokens.cUsdc.address, owner);
-      cDaiToken = await ethers.getContractAt(cTokenAbi, config.tokens.cDai.address, owner);
-      cUsdtToken = await ethers.getContractAt(cTokenAbi, config.tokens.cUsdt.address, owner);
-      cUniToken = await ethers.getContractAt(cTokenAbi, config.tokens.cUni.address, owner);
-      cMkrToken = await ethers.getContractAt(cTokenAbi, config.tokens.cMkr.address, owner); // This is in fact crLINK tokens (no crMKR on Polygon)
-
-      comptroller = await ethers.getContractAt(require(config.compound.comptroller.abi), config.compound.comptroller.address, owner);
-      compoundOracle = await ethers.getContractAt(require(config.compound.oracle.abi), comptroller.oracle(), owner);
-
-      // Mint some ERC20
-      daiToken = await getTokens(config.tokens.dai.whale, 'whale', signers, config.tokens.dai, utils.parseUnits('10000'));
-      usdcToken = await getTokens(config.tokens.usdc.whale, 'whale', signers, config.tokens.usdc, BigNumber.from(10).pow(10));
-      usdtToken = await getTokens(config.tokens.usdt.whale, 'whale', signers, config.tokens.usdt, BigNumber.from(10).pow(10));
-      uniToken = await getTokens(config.tokens.uni.whale, 'whale', signers, config.tokens.uni, utils.parseUnits('100'));
-
-      underlyingThreshold = utils.parseUnits('1');
-
-      // Create and list markets
-      await marketsManagerForCompound.connect(owner).setPositionsManagerForCompound(positionsManagerForCompound.address);
-      await marketsManagerForCompound.connect(owner).createMarket(config.tokens.cDai.address);
-      await marketsManagerForCompound.connect(owner).createMarket(config.tokens.cUsdc.address);
-      await marketsManagerForCompound.connect(owner).createMarket(config.tokens.cUni.address);
-      await marketsManagerForCompound.connect(owner).createMarket(config.tokens.cUsdt.address);
-      await marketsManagerForCompound.connect(owner).updateThreshold(config.tokens.cUsdc.address, BigNumber.from(1).pow(6));
-      await marketsManagerForCompound.connect(owner).updateThreshold(config.tokens.cUsdt.address, BigNumber.from(1).pow(6));
-    }
   };
-
+  
   before(initialize);
->>>>>>> f5dcf3e9
 
   beforeEach(async () => {
     snapshotId = await hre.network.provider.send('evm_snapshot', []);
